--- conflicted
+++ resolved
@@ -198,37 +198,6 @@
     void *fdt = vbi->fdt;
     ARMCPU *armcpu = ARM_CPU(qemu_get_cpu(0));
 
-<<<<<<< HEAD
-    /* No PSCI for TCG yet */
-    if (kvm_enabled()) {
-        uint32_t cpu_suspend_fn;
-        uint32_t cpu_off_fn;
-        uint32_t cpu_on_fn;
-        uint32_t migrate_fn;
-
-        qemu_fdt_add_subnode(fdt, "/psci");
-        if (armcpu->psci_version == 2) {
-            const char comp[] = "arm,psci-0.2\0arm,psci";
-            qemu_fdt_setprop(fdt, "/psci", "compatible", comp, sizeof(comp));
-
-            cpu_off_fn = QEMU_PSCI_0_2_FN_CPU_OFF;
-            if (arm_feature(&armcpu->env, ARM_FEATURE_AARCH64)) {
-                cpu_suspend_fn = QEMU_PSCI_0_2_FN64_CPU_SUSPEND;
-                cpu_on_fn = QEMU_PSCI_0_2_FN64_CPU_ON;
-                migrate_fn = QEMU_PSCI_0_2_FN64_MIGRATE;
-            } else {
-                cpu_suspend_fn = QEMU_PSCI_0_2_FN_CPU_SUSPEND;
-                cpu_on_fn = QEMU_PSCI_0_2_FN_CPU_ON;
-                migrate_fn = QEMU_PSCI_0_2_FN_MIGRATE;
-            }
-        } else {
-            qemu_fdt_setprop_string(fdt, "/psci", "compatible", "arm,psci");
-
-            cpu_suspend_fn = QEMU_PSCI_0_1_FN_CPU_SUSPEND;
-            cpu_off_fn = QEMU_PSCI_0_1_FN_CPU_OFF;
-            cpu_on_fn = QEMU_PSCI_0_1_FN_CPU_ON;
-            migrate_fn = QEMU_PSCI_0_1_FN_MIGRATE;
-=======
     qemu_fdt_add_subnode(fdt, "/psci");
     if (armcpu->psci_version == 2) {
         const char comp[] = "arm,psci-0.2\0arm,psci";
@@ -243,24 +212,14 @@
             cpu_suspend_fn = QEMU_PSCI_0_2_FN_CPU_SUSPEND;
             cpu_on_fn = QEMU_PSCI_0_2_FN_CPU_ON;
             migrate_fn = QEMU_PSCI_0_2_FN_MIGRATE;
->>>>>>> 45e1611d
         }
     } else {
         qemu_fdt_setprop_string(fdt, "/psci", "compatible", "arm,psci");
 
-<<<<<<< HEAD
-        qemu_fdt_setprop_string(fdt, "/psci", "method", "hvc");
-
-        qemu_fdt_setprop_cell(fdt, "/psci", "cpu_suspend", cpu_suspend_fn);
-        qemu_fdt_setprop_cell(fdt, "/psci", "cpu_off", cpu_off_fn);
-        qemu_fdt_setprop_cell(fdt, "/psci", "cpu_on", cpu_on_fn);
-        qemu_fdt_setprop_cell(fdt, "/psci", "migrate", migrate_fn);
-=======
         cpu_suspend_fn = QEMU_PSCI_0_1_FN_CPU_SUSPEND;
         cpu_off_fn = QEMU_PSCI_0_1_FN_CPU_OFF;
         cpu_on_fn = QEMU_PSCI_0_1_FN_CPU_ON;
         migrate_fn = QEMU_PSCI_0_1_FN_MIGRATE;
->>>>>>> 45e1611d
     }
 
     /* We adopt the PSCI spec's nomenclature, and use 'conduit' to refer
