--- conflicted
+++ resolved
@@ -172,11 +172,7 @@
    flash_size and sram_size are in kb.
    Returns the NVIC array.  */
 
-<<<<<<< HEAD
-qemu_irq *armv7m_init(Object *parent, MemoryRegion *address_space_mem,
-=======
-qemu_irq *armv7m_init(MemoryRegion *system_memory,
->>>>>>> 45e1611d
+qemu_irq *armv7m_init(Object *parent, MemoryRegion *system_memory,
                       int flash_size, int sram_size,
                       const char *kernel_filename, const char *cpu_model)
 {
@@ -227,13 +223,8 @@
     memory_region_add_subregion(system_memory, 0, flash);
     memory_region_init_ram(sram, NULL, "armv7m.sram", sram_size, &error_abort);
     vmstate_register_ram_global(sram);
-<<<<<<< HEAD
-    memory_region_add_subregion(address_space_mem, 0x20000000, sram);
-    armv7m_bitband_init(parent);
-=======
     memory_region_add_subregion(system_memory, 0x20000000, sram);
     armv7m_bitband_init();
->>>>>>> 45e1611d
 
     nvic = qdev_create(NULL, "armv7m_nvic");
     env->nvic = nvic;
