--- conflicted
+++ resolved
@@ -1222,11 +1222,7 @@
 
     flash_size = ((board->dc0 & 0xffff) + 1) << 1;
     sram_size = (board->dc0 >> 18) + 1;
-<<<<<<< HEAD
-    pic = armv7m_init(OBJECT(NULL), address_space_mem,
-=======
-    pic = armv7m_init(get_system_memory(),
->>>>>>> 45e1611d
+    pic = armv7m_init(OBJECT(NULL), get_system_memory(),
                       flash_size, sram_size, kernel_filename, cpu_model);
 
     if (board->dc1 & (1 << 16)) {
