/*
 * QEMU IRQ/GPIO common code.
 *
 * Copyright (c) 2007 CodeSourcery.
 *
 * Permission is hereby granted, free of charge, to any person obtaining a copy
 * of this software and associated documentation files (the "Software"), to deal
 * in the Software without restriction, including without limitation the rights
 * to use, copy, modify, merge, publish, distribute, sublicense, and/or sell
 * copies of the Software, and to permit persons to whom the Software is
 * furnished to do so, subject to the following conditions:
 *
 * The above copyright notice and this permission notice shall be included in
 * all copies or substantial portions of the Software.
 *
 * THE SOFTWARE IS PROVIDED "AS IS", WITHOUT WARRANTY OF ANY KIND, EXPRESS OR
 * IMPLIED, INCLUDING BUT NOT LIMITED TO THE WARRANTIES OF MERCHANTABILITY,
 * FITNESS FOR A PARTICULAR PURPOSE AND NONINFRINGEMENT. IN NO EVENT SHALL
 * THE AUTHORS OR COPYRIGHT HOLDERS BE LIABLE FOR ANY CLAIM, DAMAGES OR OTHER
 * LIABILITY, WHETHER IN AN ACTION OF CONTRACT, TORT OR OTHERWISE, ARISING FROM,
 * OUT OF OR IN CONNECTION WITH THE SOFTWARE OR THE USE OR OTHER DEALINGS IN
 * THE SOFTWARE.
 */
#include "qemu-common.h"
#include "hw/irq.h"
#include "qom/object.h"

#define IRQ(obj) OBJECT_CHECK(struct IRQState, (obj), TYPE_IRQ)

struct IRQState {
    Object parent_obj;

    qemu_irq_handler handler;
    void *opaque;
    int n;
};

void qemu_set_irq(qemu_irq irq, int level)
{
    if (!irq)
        return;

    irq->handler(irq->opaque, irq->n, level);
}

qemu_irq *qemu_extend_irqs(qemu_irq *old, int n_old, qemu_irq_handler handler,
                           void *opaque, int n)
{
    qemu_irq *s;
    int i;

    if (!old) {
        n_old = 0;
    }
    s = old ? g_renew(qemu_irq, old, n + n_old) : g_new(qemu_irq, n);
    for (i = n_old; i < n + n_old; i++) {
        s[i] = qemu_allocate_irq(handler, opaque, i);
    }
    return s;
}

qemu_irq *qemu_allocate_irqs(qemu_irq_handler handler, void *opaque, int n)
{
    return qemu_extend_irqs(NULL, 0, handler, opaque, n);
}

qemu_irq qemu_allocate_irq(qemu_irq_handler handler, void *opaque, int n)
{
    struct IRQState *irq;

    irq = IRQ(object_new(TYPE_IRQ));
    irq->handler = handler;
    irq->opaque = opaque;
    irq->n = n;

    return irq;
}

void qemu_free_irqs(qemu_irq *s, int n)
{
    int i;
    for (i = 0; i < n; i++) {
        qemu_free_irq(s[i]);
    }
    g_free(s);
}

void qemu_free_irq(qemu_irq irq)
{
    object_unref(OBJECT(irq));
}

static void qemu_notirq(void *opaque, int line, int level)
{
    struct IRQState *irq = opaque;

    irq->handler(irq->opaque, irq->n, !level);
}

qemu_irq qemu_irq_invert(qemu_irq irq)
{
    /* The default state for IRQs is low, so raise the output now.  */
    qemu_irq_raise(irq);
    return qemu_allocate_irq(qemu_notirq, irq, 0);
}

static void qemu_splitirq(void *opaque, int line, int level)
{
    struct IRQState **irq = opaque;
    irq[0]->handler(irq[0]->opaque, irq[0]->n, level);
    irq[1]->handler(irq[1]->opaque, irq[1]->n, level);
}

qemu_irq qemu_irq_split(qemu_irq irq1, qemu_irq irq2)
{
    qemu_irq *s = g_malloc0(2 * sizeof(qemu_irq));
    s[0] = irq1;
    s[1] = irq2;
    return qemu_allocate_irq(qemu_splitirq, s, 0);
}

static void proxy_irq_handler(void *opaque, int n, int level)
{
    qemu_irq **target = opaque;

    if (*target) {
        qemu_set_irq((*target)[n], level);
    }
}

qemu_irq *qemu_irq_proxy(qemu_irq **target, int n)
{
    return qemu_allocate_irqs(proxy_irq_handler, target, n);
}


void qemu_irq_intercept_in(qemu_irq *gpio_in, qemu_irq_handler handler,
                           int id, int n)
{
    int i;
    IRQInterceptData *intercept_data = g_malloc0(sizeof(IRQInterceptData));
    qemu_irq *old_irqs = qemu_allocate_irqs(NULL, NULL, n);
    intercept_data->id = id;
    intercept_data->old_irqs = old_irqs;
    for (i = 0; i < n; i++) {
        *old_irqs[i] = *gpio_in[i];
        gpio_in[i]->handler = handler;
<<<<<<< HEAD
        gpio_in[i]->opaque = intercept_data;
    }
}

void qemu_irq_intercept_out(qemu_irq **gpio_out, qemu_irq_handler handler,
                            int id, int n)
{
    IRQInterceptData *intercept_data = g_malloc0(sizeof(IRQInterceptData));
    qemu_irq *old_irqs = *gpio_out;
    intercept_data->id = id;
    intercept_data->old_irqs = old_irqs;
    *gpio_out = qemu_allocate_irqs(handler, intercept_data, n);
}

=======
        gpio_in[i]->opaque = &old_irqs[i];
    }
}

>>>>>>> 45e1611d
static const TypeInfo irq_type_info = {
   .name = TYPE_IRQ,
   .parent = TYPE_OBJECT,
   .instance_size = sizeof(struct IRQState),
};

static void irq_register_types(void)
{
    type_register_static(&irq_type_info);
}

type_init(irq_register_types)<|MERGE_RESOLUTION|>--- conflicted
+++ resolved
@@ -145,27 +145,10 @@
     for (i = 0; i < n; i++) {
         *old_irqs[i] = *gpio_in[i];
         gpio_in[i]->handler = handler;
-<<<<<<< HEAD
-        gpio_in[i]->opaque = intercept_data;
-    }
-}
-
-void qemu_irq_intercept_out(qemu_irq **gpio_out, qemu_irq_handler handler,
-                            int id, int n)
-{
-    IRQInterceptData *intercept_data = g_malloc0(sizeof(IRQInterceptData));
-    qemu_irq *old_irqs = *gpio_out;
-    intercept_data->id = id;
-    intercept_data->old_irqs = old_irqs;
-    *gpio_out = qemu_allocate_irqs(handler, intercept_data, n);
-}
-
-=======
         gpio_in[i]->opaque = &old_irqs[i];
     }
 }
 
->>>>>>> 45e1611d
 static const TypeInfo irq_type_info = {
    .name = TYPE_IRQ,
    .parent = TYPE_OBJECT,
