/*
 * QEMU IDE disk and CD/DVD-ROM Emulator
 *
 * Copyright (c) 2003 Fabrice Bellard
 * Copyright (c) 2006 Openedhand Ltd.
 *
 * Permission is hereby granted, free of charge, to any person obtaining a copy
 * of this software and associated documentation files (the "Software"), to deal
 * in the Software without restriction, including without limitation the rights
 * to use, copy, modify, merge, publish, distribute, sublicense, and/or sell
 * copies of the Software, and to permit persons to whom the Software is
 * furnished to do so, subject to the following conditions:
 *
 * The above copyright notice and this permission notice shall be included in
 * all copies or substantial portions of the Software.
 *
 * THE SOFTWARE IS PROVIDED "AS IS", WITHOUT WARRANTY OF ANY KIND, EXPRESS OR
 * IMPLIED, INCLUDING BUT NOT LIMITED TO THE WARRANTIES OF MERCHANTABILITY,
 * FITNESS FOR A PARTICULAR PURPOSE AND NONINFRINGEMENT. IN NO EVENT SHALL
 * THE AUTHORS OR COPYRIGHT HOLDERS BE LIABLE FOR ANY CLAIM, DAMAGES OR OTHER
 * LIABILITY, WHETHER IN AN ACTION OF CONTRACT, TORT OR OTHERWISE, ARISING FROM,
 * OUT OF OR IN CONNECTION WITH THE SOFTWARE OR THE USE OR OTHER DEALINGS IN
 * THE SOFTWARE.
 */
#include <hw/hw.h>
#include <hw/i386/pc.h>
#include <hw/pci/pci.h>
#include <hw/isa/isa.h>
#include "qemu/error-report.h"
#include "qemu/timer.h"
#include "sysemu/sysemu.h"
#include "sysemu/dma.h"
#include "hw/block/block.h"
#include "sysemu/block-backend.h"

#include <hw/ide/internal.h>

/* These values were based on a Seagate ST3500418AS but have been modified
   to make more sense in QEMU */
static const int smart_attributes[][12] = {
    /* id,  flags, hflags, val, wrst, raw (6 bytes), threshold */
    /* raw read error rate*/
    { 0x01, 0x03, 0x00, 0x64, 0x64, 0x00, 0x00, 0x00, 0x00, 0x00, 0x00, 0x06},
    /* spin up */
    { 0x03, 0x03, 0x00, 0x64, 0x64, 0x10, 0x00, 0x00, 0x00, 0x00, 0x00, 0x00},
    /* start stop count */
    { 0x04, 0x02, 0x00, 0x64, 0x64, 0x64, 0x00, 0x00, 0x00, 0x00, 0x00, 0x14},
    /* remapped sectors */
    { 0x05, 0x03, 0x00, 0x64, 0x64, 0x00, 0x00, 0x00, 0x00, 0x00, 0x00, 0x24},
    /* power on hours */
    { 0x09, 0x03, 0x00, 0x64, 0x64, 0x01, 0x00, 0x00, 0x00, 0x00, 0x00, 0x00},
    /* power cycle count */
    { 0x0c, 0x03, 0x00, 0x64, 0x64, 0x00, 0x00, 0x00, 0x00, 0x00, 0x00, 0x00},
    /* airflow-temperature-celsius */
    { 190,  0x03, 0x00, 0x45, 0x45, 0x1f, 0x00, 0x1f, 0x1f, 0x00, 0x00, 0x32},
};

static int ide_handle_rw_error(IDEState *s, int error, int op);
static void ide_dummy_transfer_stop(IDEState *s);

static void padstr(char *str, const char *src, int len)
{
    int i, v;
    for(i = 0; i < len; i++) {
        if (*src)
            v = *src++;
        else
            v = ' ';
        str[i^1] = v;
    }
}

static void put_le16(uint16_t *p, unsigned int v)
{
    *p = cpu_to_le16(v);
}

static void ide_identify_size(IDEState *s)
{
    uint16_t *p = (uint16_t *)s->identify_data;
    put_le16(p + 60, s->nb_sectors);
    put_le16(p + 61, s->nb_sectors >> 16);
    put_le16(p + 100, s->nb_sectors);
    put_le16(p + 101, s->nb_sectors >> 16);
    put_le16(p + 102, s->nb_sectors >> 32);
    put_le16(p + 103, s->nb_sectors >> 48);
}

static void ide_identify(IDEState *s)
{
    uint16_t *p;
    unsigned int oldsize;
    IDEDevice *dev = s->unit ? s->bus->slave : s->bus->master;

    p = (uint16_t *)s->identify_data;
    if (s->identify_set) {
        goto fill_buffer;
    }
    memset(p, 0, sizeof(s->identify_data));

    put_le16(p + 0, 0x0040);
    put_le16(p + 1, s->cylinders);
    put_le16(p + 3, s->heads);
    put_le16(p + 4, 512 * s->sectors); /* XXX: retired, remove ? */
    put_le16(p + 5, 512); /* XXX: retired, remove ? */
    put_le16(p + 6, s->sectors);
    padstr((char *)(p + 10), s->drive_serial_str, 20); /* serial number */
    put_le16(p + 20, 3); /* XXX: retired, remove ? */
    put_le16(p + 21, 512); /* cache size in sectors */
    put_le16(p + 22, 4); /* ecc bytes */
    padstr((char *)(p + 23), s->version, 8); /* firmware version */
    padstr((char *)(p + 27), s->drive_model_str, 40); /* model */
#if MAX_MULT_SECTORS > 1
    put_le16(p + 47, 0x8000 | MAX_MULT_SECTORS);
#endif
    put_le16(p + 48, 1); /* dword I/O */
    put_le16(p + 49, (1 << 11) | (1 << 9) | (1 << 8)); /* DMA and LBA supported */
    put_le16(p + 51, 0x200); /* PIO transfer cycle */
    put_le16(p + 52, 0x200); /* DMA transfer cycle */
    put_le16(p + 53, 1 | (1 << 1) | (1 << 2)); /* words 54-58,64-70,88 are valid */
    put_le16(p + 54, s->cylinders);
    put_le16(p + 55, s->heads);
    put_le16(p + 56, s->sectors);
    oldsize = s->cylinders * s->heads * s->sectors;
    put_le16(p + 57, oldsize);
    put_le16(p + 58, oldsize >> 16);
    if (s->mult_sectors)
        put_le16(p + 59, 0x100 | s->mult_sectors);
    /* *(p + 60) := nb_sectors       -- see ide_identify_size */
    /* *(p + 61) := nb_sectors >> 16 -- see ide_identify_size */
    put_le16(p + 62, 0x07); /* single word dma0-2 supported */
    put_le16(p + 63, 0x07); /* mdma0-2 supported */
    put_le16(p + 64, 0x03); /* pio3-4 supported */
    put_le16(p + 65, 120);
    put_le16(p + 66, 120);
    put_le16(p + 67, 120);
    put_le16(p + 68, 120);
    if (dev && dev->conf.discard_granularity) {
        put_le16(p + 69, (1 << 14)); /* determinate TRIM behavior */
    }

    if (s->ncq_queues) {
        put_le16(p + 75, s->ncq_queues - 1);
        /* NCQ supported */
        put_le16(p + 76, (1 << 8));
    }

    put_le16(p + 80, 0xf0); /* ata3 -> ata6 supported */
    put_le16(p + 81, 0x16); /* conforms to ata5 */
    /* 14=NOP supported, 5=WCACHE supported, 0=SMART supported */
    put_le16(p + 82, (1 << 14) | (1 << 5) | 1);
    /* 13=flush_cache_ext,12=flush_cache,10=lba48 */
    put_le16(p + 83, (1 << 14) | (1 << 13) | (1 <<12) | (1 << 10));
    /* 14=set to 1, 8=has WWN, 1=SMART self test, 0=SMART error logging */
    if (s->wwn) {
        put_le16(p + 84, (1 << 14) | (1 << 8) | 0);
    } else {
        put_le16(p + 84, (1 << 14) | 0);
    }
    /* 14 = NOP supported, 5=WCACHE enabled, 0=SMART feature set enabled */
    if (blk_enable_write_cache(s->blk)) {
        put_le16(p + 85, (1 << 14) | (1 << 5) | 1);
    } else {
        put_le16(p + 85, (1 << 14) | 1);
    }
    /* 13=flush_cache_ext,12=flush_cache,10=lba48 */
    put_le16(p + 86, (1 << 13) | (1 <<12) | (1 << 10));
    /* 14=set to 1, 8=has WWN, 1=SMART self test, 0=SMART error logging */
    if (s->wwn) {
        put_le16(p + 87, (1 << 14) | (1 << 8) | 0);
    } else {
        put_le16(p + 87, (1 << 14) | 0);
    }
    put_le16(p + 88, 0x3f | (1 << 13)); /* udma5 set and supported */
    put_le16(p + 93, 1 | (1 << 14) | 0x2000);
    /* *(p + 100) := nb_sectors       -- see ide_identify_size */
    /* *(p + 101) := nb_sectors >> 16 -- see ide_identify_size */
    /* *(p + 102) := nb_sectors >> 32 -- see ide_identify_size */
    /* *(p + 103) := nb_sectors >> 48 -- see ide_identify_size */

    if (dev && dev->conf.physical_block_size)
        put_le16(p + 106, 0x6000 | get_physical_block_exp(&dev->conf));
    if (s->wwn) {
        /* LE 16-bit words 111-108 contain 64-bit World Wide Name */
        put_le16(p + 108, s->wwn >> 48);
        put_le16(p + 109, s->wwn >> 32);
        put_le16(p + 110, s->wwn >> 16);
        put_le16(p + 111, s->wwn);
    }
    if (dev && dev->conf.discard_granularity) {
        put_le16(p + 169, 1); /* TRIM support */
    }

    ide_identify_size(s);
    s->identify_set = 1;

fill_buffer:
    memcpy(s->io_buffer, p, sizeof(s->identify_data));
}

static void ide_atapi_identify(IDEState *s)
{
    uint16_t *p;

    p = (uint16_t *)s->identify_data;
    if (s->identify_set) {
        goto fill_buffer;
    }
    memset(p, 0, sizeof(s->identify_data));

    /* Removable CDROM, 50us response, 12 byte packets */
    put_le16(p + 0, (2 << 14) | (5 << 8) | (1 << 7) | (2 << 5) | (0 << 0));
    padstr((char *)(p + 10), s->drive_serial_str, 20); /* serial number */
    put_le16(p + 20, 3); /* buffer type */
    put_le16(p + 21, 512); /* cache size in sectors */
    put_le16(p + 22, 4); /* ecc bytes */
    padstr((char *)(p + 23), s->version, 8); /* firmware version */
    padstr((char *)(p + 27), s->drive_model_str, 40); /* model */
    put_le16(p + 48, 1); /* dword I/O (XXX: should not be set on CDROM) */
#ifdef USE_DMA_CDROM
    put_le16(p + 49, 1 << 9 | 1 << 8); /* DMA and LBA supported */
    put_le16(p + 53, 7); /* words 64-70, 54-58, 88 valid */
    put_le16(p + 62, 7);  /* single word dma0-2 supported */
    put_le16(p + 63, 7);  /* mdma0-2 supported */
#else
    put_le16(p + 49, 1 << 9); /* LBA supported, no DMA */
    put_le16(p + 53, 3); /* words 64-70, 54-58 valid */
    put_le16(p + 63, 0x103); /* DMA modes XXX: may be incorrect */
#endif
    put_le16(p + 64, 3); /* pio3-4 supported */
    put_le16(p + 65, 0xb4); /* minimum DMA multiword tx cycle time */
    put_le16(p + 66, 0xb4); /* recommended DMA multiword tx cycle time */
    put_le16(p + 67, 0x12c); /* minimum PIO cycle time without flow control */
    put_le16(p + 68, 0xb4); /* minimum PIO cycle time with IORDY flow control */

    put_le16(p + 71, 30); /* in ns */
    put_le16(p + 72, 30); /* in ns */

    if (s->ncq_queues) {
        put_le16(p + 75, s->ncq_queues - 1);
        /* NCQ supported */
        put_le16(p + 76, (1 << 8));
    }

    put_le16(p + 80, 0x1e); /* support up to ATA/ATAPI-4 */
    if (s->wwn) {
        put_le16(p + 84, (1 << 8)); /* supports WWN for words 108-111 */
        put_le16(p + 87, (1 << 8)); /* WWN enabled */
    }

#ifdef USE_DMA_CDROM
    put_le16(p + 88, 0x3f | (1 << 13)); /* udma5 set and supported */
#endif

    if (s->wwn) {
        /* LE 16-bit words 111-108 contain 64-bit World Wide Name */
        put_le16(p + 108, s->wwn >> 48);
        put_le16(p + 109, s->wwn >> 32);
        put_le16(p + 110, s->wwn >> 16);
        put_le16(p + 111, s->wwn);
    }

    s->identify_set = 1;

fill_buffer:
    memcpy(s->io_buffer, p, sizeof(s->identify_data));
}

static void ide_cfata_identify_size(IDEState *s)
{
    uint16_t *p = (uint16_t *)s->identify_data;
    put_le16(p + 7, s->nb_sectors >> 16);  /* Sectors per card */
    put_le16(p + 8, s->nb_sectors);        /* Sectors per card */
    put_le16(p + 60, s->nb_sectors);       /* Total LBA sectors */
    put_le16(p + 61, s->nb_sectors >> 16); /* Total LBA sectors */
}

static void ide_cfata_identify(IDEState *s)
{
    uint16_t *p;
    uint32_t cur_sec;

    p = (uint16_t *)s->identify_data;
    if (s->identify_set) {
        goto fill_buffer;
    }
    memset(p, 0, sizeof(s->identify_data));

    cur_sec = s->cylinders * s->heads * s->sectors;

    put_le16(p + 0, 0x848a);			/* CF Storage Card signature */
    put_le16(p + 1, s->cylinders);		/* Default cylinders */
    put_le16(p + 3, s->heads);			/* Default heads */
    put_le16(p + 6, s->sectors);		/* Default sectors per track */
    /* *(p + 7) := nb_sectors >> 16 -- see ide_cfata_identify_size */
    /* *(p + 8) := nb_sectors       -- see ide_cfata_identify_size */
    padstr((char *)(p + 10), s->drive_serial_str, 20); /* serial number */
    put_le16(p + 22, 0x0004);			/* ECC bytes */
    padstr((char *) (p + 23), s->version, 8);	/* Firmware Revision */
    padstr((char *) (p + 27), s->drive_model_str, 40);/* Model number */
#if MAX_MULT_SECTORS > 1
    put_le16(p + 47, 0x8000 | MAX_MULT_SECTORS);
#else
    put_le16(p + 47, 0x0000);
#endif
    put_le16(p + 49, 0x0f00);			/* Capabilities */
    put_le16(p + 51, 0x0002);			/* PIO cycle timing mode */
    put_le16(p + 52, 0x0001);			/* DMA cycle timing mode */
    put_le16(p + 53, 0x0003);			/* Translation params valid */
    put_le16(p + 54, s->cylinders);		/* Current cylinders */
    put_le16(p + 55, s->heads);			/* Current heads */
    put_le16(p + 56, s->sectors);		/* Current sectors */
    put_le16(p + 57, cur_sec);			/* Current capacity */
    put_le16(p + 58, cur_sec >> 16);		/* Current capacity */
    if (s->mult_sectors)			/* Multiple sector setting */
        put_le16(p + 59, 0x100 | s->mult_sectors);
    /* *(p + 60) := nb_sectors       -- see ide_cfata_identify_size */
    /* *(p + 61) := nb_sectors >> 16 -- see ide_cfata_identify_size */
    put_le16(p + 63, 0x0203);			/* Multiword DMA capability */
    put_le16(p + 64, 0x0001);			/* Flow Control PIO support */
    put_le16(p + 65, 0x0096);			/* Min. Multiword DMA cycle */
    put_le16(p + 66, 0x0096);			/* Rec. Multiword DMA cycle */
    put_le16(p + 68, 0x00b4);			/* Min. PIO cycle time */
    put_le16(p + 82, 0x400c);			/* Command Set supported */
    put_le16(p + 83, 0x7068);			/* Command Set supported */
    put_le16(p + 84, 0x4000);			/* Features supported */
    put_le16(p + 85, 0x000c);			/* Command Set enabled */
    put_le16(p + 86, 0x7044);			/* Command Set enabled */
    put_le16(p + 87, 0x4000);			/* Features enabled */
    put_le16(p + 91, 0x4060);			/* Current APM level */
    put_le16(p + 129, 0x0002);			/* Current features option */
    put_le16(p + 130, 0x0005);			/* Reassigned sectors */
    put_le16(p + 131, 0x0001);			/* Initial power mode */
    put_le16(p + 132, 0x0000);			/* User signature */
    put_le16(p + 160, 0x8100);			/* Power requirement */
    put_le16(p + 161, 0x8001);			/* CF command set */

    ide_cfata_identify_size(s);
    s->identify_set = 1;

fill_buffer:
    memcpy(s->io_buffer, p, sizeof(s->identify_data));
}

static void ide_set_signature(IDEState *s)
{
    s->select &= 0xf0; /* clear head */
    /* put signature */
    s->nsector = 1;
    s->sector = 1;
    if (s->drive_kind == IDE_CD) {
        s->lcyl = 0x14;
        s->hcyl = 0xeb;
    } else if (s->blk) {
        s->lcyl = 0;
        s->hcyl = 0;
    } else {
        s->lcyl = 0xff;
        s->hcyl = 0xff;
    }
}

typedef struct TrimAIOCB {
    BlockAIOCB common;
    BlockBackend *blk;
    QEMUBH *bh;
    int ret;
    QEMUIOVector *qiov;
    BlockAIOCB *aiocb;
    int i, j;
} TrimAIOCB;

static void trim_aio_cancel(BlockAIOCB *acb)
{
    TrimAIOCB *iocb = container_of(acb, TrimAIOCB, common);

    /* Exit the loop so ide_issue_trim_cb will not continue  */
    iocb->j = iocb->qiov->niov - 1;
    iocb->i = (iocb->qiov->iov[iocb->j].iov_len / 8) - 1;

    iocb->ret = -ECANCELED;

    if (iocb->aiocb) {
        blk_aio_cancel_async(iocb->aiocb);
        iocb->aiocb = NULL;
    }
}

static const AIOCBInfo trim_aiocb_info = {
    .aiocb_size         = sizeof(TrimAIOCB),
    .cancel_async       = trim_aio_cancel,
};

static void ide_trim_bh_cb(void *opaque)
{
    TrimAIOCB *iocb = opaque;

    iocb->common.cb(iocb->common.opaque, iocb->ret);

    qemu_bh_delete(iocb->bh);
    iocb->bh = NULL;
    qemu_aio_unref(iocb);
}

static void ide_issue_trim_cb(void *opaque, int ret)
{
    TrimAIOCB *iocb = opaque;
    if (ret >= 0) {
        while (iocb->j < iocb->qiov->niov) {
            int j = iocb->j;
            while (++iocb->i < iocb->qiov->iov[j].iov_len / 8) {
                int i = iocb->i;
                uint64_t *buffer = iocb->qiov->iov[j].iov_base;

                /* 6-byte LBA + 2-byte range per entry */
                uint64_t entry = le64_to_cpu(buffer[i]);
                uint64_t sector = entry & 0x0000ffffffffffffULL;
                uint16_t count = entry >> 48;

                if (count == 0) {
                    continue;
                }

                /* Got an entry! Submit and exit.  */
                iocb->aiocb = blk_aio_discard(iocb->blk, sector, count,
                                              ide_issue_trim_cb, opaque);
                return;
            }

            iocb->j++;
            iocb->i = -1;
        }
    } else {
        iocb->ret = ret;
    }

    iocb->aiocb = NULL;
    if (iocb->bh) {
        qemu_bh_schedule(iocb->bh);
    }
}

BlockAIOCB *ide_issue_trim(BlockBackend *blk,
        int64_t sector_num, QEMUIOVector *qiov, int nb_sectors,
        BlockCompletionFunc *cb, void *opaque)
{
    TrimAIOCB *iocb;

    iocb = blk_aio_get(&trim_aiocb_info, blk, cb, opaque);
    iocb->blk = blk;
    iocb->bh = qemu_bh_new(ide_trim_bh_cb, iocb);
    iocb->ret = 0;
    iocb->qiov = qiov;
    iocb->i = -1;
    iocb->j = 0;
    ide_issue_trim_cb(iocb, 0);
    return &iocb->common;
}

static inline void ide_abort_command(IDEState *s)
{
    ide_transfer_stop(s);
    s->status = READY_STAT | ERR_STAT;
    s->error = ABRT_ERR;
}

/* prepare data transfer and tell what to do after */
void ide_transfer_start(IDEState *s, uint8_t *buf, int size,
                        EndTransferFunc *end_transfer_func)
{
    s->end_transfer_func = end_transfer_func;
    s->data_ptr = buf;
    s->data_end = buf + size;
    if (!(s->status & ERR_STAT)) {
        s->status |= DRQ_STAT;
    }
    if (s->bus->dma->ops->start_transfer) {
        s->bus->dma->ops->start_transfer(s->bus->dma);
    }
}

static void ide_cmd_done(IDEState *s)
{
    if (s->bus->dma->ops->cmd_done) {
        s->bus->dma->ops->cmd_done(s->bus->dma);
    }
}

void ide_transfer_stop(IDEState *s)
{
    s->end_transfer_func = ide_transfer_stop;
    s->data_ptr = s->io_buffer;
    s->data_end = s->io_buffer;
    s->status &= ~DRQ_STAT;
    ide_cmd_done(s);
}

int64_t ide_get_sector(IDEState *s)
{
    int64_t sector_num;
    if (s->select & 0x40) {
        /* lba */
	if (!s->lba48) {
	    sector_num = ((s->select & 0x0f) << 24) | (s->hcyl << 16) |
		(s->lcyl << 8) | s->sector;
	} else {
	    sector_num = ((int64_t)s->hob_hcyl << 40) |
		((int64_t) s->hob_lcyl << 32) |
		((int64_t) s->hob_sector << 24) |
		((int64_t) s->hcyl << 16) |
		((int64_t) s->lcyl << 8) | s->sector;
	}
    } else {
        sector_num = ((s->hcyl << 8) | s->lcyl) * s->heads * s->sectors +
            (s->select & 0x0f) * s->sectors + (s->sector - 1);
    }
    return sector_num;
}

void ide_set_sector(IDEState *s, int64_t sector_num)
{
    unsigned int cyl, r;
    if (s->select & 0x40) {
	if (!s->lba48) {
            s->select = (s->select & 0xf0) | (sector_num >> 24);
            s->hcyl = (sector_num >> 16);
            s->lcyl = (sector_num >> 8);
            s->sector = (sector_num);
	} else {
	    s->sector = sector_num;
	    s->lcyl = sector_num >> 8;
	    s->hcyl = sector_num >> 16;
	    s->hob_sector = sector_num >> 24;
	    s->hob_lcyl = sector_num >> 32;
	    s->hob_hcyl = sector_num >> 40;
	}
    } else {
        cyl = sector_num / (s->heads * s->sectors);
        r = sector_num % (s->heads * s->sectors);
        s->hcyl = cyl >> 8;
        s->lcyl = cyl;
        s->select = (s->select & 0xf0) | ((r / s->sectors) & 0x0f);
        s->sector = (r % s->sectors) + 1;
    }
}

static void ide_rw_error(IDEState *s) {
    ide_abort_command(s);
    ide_set_irq(s->bus);
}

static bool ide_sect_range_ok(IDEState *s,
                              uint64_t sector, uint64_t nb_sectors)
{
    uint64_t total_sectors;

    blk_get_geometry(s->blk, &total_sectors);
    if (sector > total_sectors || nb_sectors > total_sectors - sector) {
        return false;
    }
    return true;
}

static void ide_sector_read_cb(void *opaque, int ret)
{
    IDEState *s = opaque;
    int n;

    s->pio_aiocb = NULL;
    s->status &= ~BUSY_STAT;

    if (ret == -ECANCELED) {
        return;
    }
    block_acct_done(blk_get_stats(s->blk), &s->acct);
    if (ret != 0) {
        if (ide_handle_rw_error(s, -ret, IDE_RETRY_PIO |
                                IDE_RETRY_READ)) {
            return;
        }
    }

    n = s->nsector;
    if (n > s->req_nb_sectors) {
        n = s->req_nb_sectors;
    }

    /* Allow the guest to read the io_buffer */
    ide_transfer_start(s, s->io_buffer, n * BDRV_SECTOR_SIZE, ide_sector_read);

    ide_set_irq(s->bus);

    ide_set_sector(s, ide_get_sector(s) + n);
    s->nsector -= n;
    s->io_buffer_offset += 512 * n;
}

void ide_sector_read(IDEState *s)
{
    int64_t sector_num;
    int n;

    s->status = READY_STAT | SEEK_STAT;
    s->error = 0; /* not needed by IDE spec, but needed by Windows */
    sector_num = ide_get_sector(s);
    n = s->nsector;

    if (n == 0) {
        ide_transfer_stop(s);
        return;
    }

    s->status |= BUSY_STAT;

    if (n > s->req_nb_sectors) {
        n = s->req_nb_sectors;
    }

#if defined(DEBUG_IDE)
    printf("sector=%" PRId64 "\n", sector_num);
#endif

    if (!ide_sect_range_ok(s, sector_num, n)) {
        ide_rw_error(s);
        return;
    }

    s->iov.iov_base = s->io_buffer;
    s->iov.iov_len  = n * BDRV_SECTOR_SIZE;
    qemu_iovec_init_external(&s->qiov, &s->iov, 1);

    block_acct_start(blk_get_stats(s->blk), &s->acct,
                     n * BDRV_SECTOR_SIZE, BLOCK_ACCT_READ);
    s->pio_aiocb = blk_aio_readv(s->blk, sector_num, &s->qiov, n,
                                 ide_sector_read_cb, s);
}

static void dma_buf_commit(IDEState *s, uint32_t tx_bytes)
{
    if (s->bus->dma->ops->commit_buf) {
        s->bus->dma->ops->commit_buf(s->bus->dma, tx_bytes);
    }
    qemu_sglist_destroy(&s->sg);
}

void ide_set_inactive(IDEState *s, bool more)
{
    s->bus->dma->aiocb = NULL;
    if (s->bus->dma->ops->set_inactive) {
        s->bus->dma->ops->set_inactive(s->bus->dma, more);
    }
    ide_cmd_done(s);
}

void ide_dma_error(IDEState *s)
{
    dma_buf_commit(s, 0);
    ide_abort_command(s);
    ide_set_inactive(s, false);
    ide_set_irq(s->bus);
}

static int ide_handle_rw_error(IDEState *s, int error, int op)
{
    bool is_read = (op & IDE_RETRY_READ) != 0;
    BlockErrorAction action = blk_get_error_action(s->blk, is_read, error);

    if (action == BLOCK_ERROR_ACTION_STOP) {
        s->bus->dma->ops->set_unit(s->bus->dma, s->unit);
        s->bus->error_status = op;
    } else if (action == BLOCK_ERROR_ACTION_REPORT) {
        if (op & IDE_RETRY_DMA) {
            ide_dma_error(s);
        } else {
            ide_rw_error(s);
        }
    }
    blk_error_action(s->blk, action, is_read, error);
    return action != BLOCK_ERROR_ACTION_IGNORE;
}

void ide_dma_cb(void *opaque, int ret)
{
    IDEState *s = opaque;
    int n;
    int64_t sector_num;
    bool stay_active = false;

    if (ret == -ECANCELED) {
        return;
    }
    if (ret < 0) {
        int op = IDE_RETRY_DMA;

        if (s->dma_cmd == IDE_DMA_READ)
            op |= IDE_RETRY_READ;
        else if (s->dma_cmd == IDE_DMA_TRIM)
            op |= IDE_RETRY_TRIM;

        if (ide_handle_rw_error(s, -ret, op)) {
            return;
        }
    }

    n = s->io_buffer_size >> 9;
    if (n > s->nsector) {
        /* The PRDs were longer than needed for this request. Shorten them so
         * we don't get a negative remainder. The Active bit must remain set
         * after the request completes. */
        n = s->nsector;
        stay_active = true;
    }

    sector_num = ide_get_sector(s);
    if (n > 0) {
        assert(s->io_buffer_size == s->sg.size);
        dma_buf_commit(s, s->io_buffer_size);
        sector_num += n;
        ide_set_sector(s, sector_num);
        s->nsector -= n;
    }

    /* end of transfer ? */
    if (s->nsector == 0) {
        s->status = READY_STAT | SEEK_STAT;
        ide_set_irq(s->bus);
        goto eot;
    }

    /* launch next transfer */
    n = s->nsector;
    s->io_buffer_index = 0;
    s->io_buffer_size = n * 512;
    if (s->bus->dma->ops->prepare_buf(s->bus->dma, ide_cmd_is_read(s)) < 512) {
        /* The PRDs were too short. Reset the Active bit, but don't raise an
         * interrupt. */
        s->status = READY_STAT | SEEK_STAT;
        dma_buf_commit(s, 0);
        goto eot;
    }

#ifdef DEBUG_AIO
    printf("ide_dma_cb: sector_num=%" PRId64 " n=%d, cmd_cmd=%d\n",
           sector_num, n, s->dma_cmd);
#endif

    if ((s->dma_cmd == IDE_DMA_READ || s->dma_cmd == IDE_DMA_WRITE) &&
        !ide_sect_range_ok(s, sector_num, n)) {
<<<<<<< HEAD
        dma_buf_commit(s);
=======
>>>>>>> 45e1611d
        ide_dma_error(s);
        return;
    }

    switch (s->dma_cmd) {
    case IDE_DMA_READ:
        s->bus->dma->aiocb = dma_blk_read(s->blk, &s->sg, sector_num,
                                          ide_dma_cb, s);
        break;
    case IDE_DMA_WRITE:
        s->bus->dma->aiocb = dma_blk_write(s->blk, &s->sg, sector_num,
                                           ide_dma_cb, s);
        break;
    case IDE_DMA_TRIM:
        s->bus->dma->aiocb = dma_blk_io(s->blk, &s->sg, sector_num,
                                        ide_issue_trim, ide_dma_cb, s,
                                        DMA_DIRECTION_TO_DEVICE);
        break;
    }
    return;

eot:
    if (s->dma_cmd == IDE_DMA_READ || s->dma_cmd == IDE_DMA_WRITE) {
        block_acct_done(blk_get_stats(s->blk), &s->acct);
    }
    ide_set_inactive(s, stay_active);
}

static void ide_sector_start_dma(IDEState *s, enum ide_dma_cmd dma_cmd)
{
    s->status = READY_STAT | SEEK_STAT | DRQ_STAT | BUSY_STAT;
    s->io_buffer_index = 0;
    s->io_buffer_size = 0;
    s->dma_cmd = dma_cmd;

    switch (dma_cmd) {
    case IDE_DMA_READ:
        block_acct_start(blk_get_stats(s->blk), &s->acct,
                         s->nsector * BDRV_SECTOR_SIZE, BLOCK_ACCT_READ);
        break;
    case IDE_DMA_WRITE:
        block_acct_start(blk_get_stats(s->blk), &s->acct,
                         s->nsector * BDRV_SECTOR_SIZE, BLOCK_ACCT_WRITE);
        break;
    default:
        break;
    }

    ide_start_dma(s, ide_dma_cb);
}

void ide_start_dma(IDEState *s, BlockCompletionFunc *cb)
{
    if (s->bus->dma->ops->start_dma) {
        s->bus->dma->ops->start_dma(s->bus->dma, s, cb);
    }
}

static void ide_sector_write_timer_cb(void *opaque)
{
    IDEState *s = opaque;
    ide_set_irq(s->bus);
}

static void ide_sector_write_cb(void *opaque, int ret)
{
    IDEState *s = opaque;
    int n;

    if (ret == -ECANCELED) {
        return;
    }
    block_acct_done(blk_get_stats(s->blk), &s->acct);

    s->pio_aiocb = NULL;
    s->status &= ~BUSY_STAT;

    if (ret != 0) {
        if (ide_handle_rw_error(s, -ret, IDE_RETRY_PIO)) {
            return;
        }
    }

    n = s->nsector;
    if (n > s->req_nb_sectors) {
        n = s->req_nb_sectors;
    }
    s->nsector -= n;
    s->io_buffer_offset += 512 * n;

    if (s->nsector == 0) {
        /* no more sectors to write */
        ide_transfer_stop(s);
    } else {
        int n1 = s->nsector;
        if (n1 > s->req_nb_sectors) {
            n1 = s->req_nb_sectors;
        }
        ide_transfer_start(s, s->io_buffer, n1 * BDRV_SECTOR_SIZE,
                           ide_sector_write);
    }
    ide_set_sector(s, ide_get_sector(s) + n);

    if (win2k_install_hack && ((++s->irq_count % 16) == 0)) {
        /* It seems there is a bug in the Windows 2000 installer HDD
           IDE driver which fills the disk with empty logs when the
           IDE write IRQ comes too early. This hack tries to correct
           that at the expense of slower write performances. Use this
           option _only_ to install Windows 2000. You must disable it
           for normal use. */
        timer_mod(s->sector_write_timer,
                       qemu_clock_get_ns(QEMU_CLOCK_VIRTUAL) + (get_ticks_per_sec() / 1000));
    } else {
        ide_set_irq(s->bus);
    }
}

void ide_sector_write(IDEState *s)
{
    int64_t sector_num;
    int n;

    s->status = READY_STAT | SEEK_STAT | BUSY_STAT;
    sector_num = ide_get_sector(s);
#if defined(DEBUG_IDE)
    printf("sector=%" PRId64 "\n", sector_num);
#endif
    n = s->nsector;
    if (n > s->req_nb_sectors) {
        n = s->req_nb_sectors;
    }

    if (!ide_sect_range_ok(s, sector_num, n)) {
        ide_rw_error(s);
        return;
    }

    s->iov.iov_base = s->io_buffer;
    s->iov.iov_len  = n * BDRV_SECTOR_SIZE;
    qemu_iovec_init_external(&s->qiov, &s->iov, 1);

    block_acct_start(blk_get_stats(s->blk), &s->acct,
                     n * BDRV_SECTOR_SIZE, BLOCK_ACCT_READ);
    s->pio_aiocb = blk_aio_writev(s->blk, sector_num, &s->qiov, n,
                                  ide_sector_write_cb, s);
}

static void ide_flush_cb(void *opaque, int ret)
{
    IDEState *s = opaque;

    s->pio_aiocb = NULL;

    if (ret == -ECANCELED) {
        return;
    }
    if (ret < 0) {
        /* XXX: What sector number to set here? */
        if (ide_handle_rw_error(s, -ret, IDE_RETRY_FLUSH)) {
            return;
        }
    }

    if (s->blk) {
        block_acct_done(blk_get_stats(s->blk), &s->acct);
    }
    s->status = READY_STAT | SEEK_STAT;
    ide_cmd_done(s);
    ide_set_irq(s->bus);
}

void ide_flush_cache(IDEState *s)
{
    if (s->blk == NULL) {
        ide_flush_cb(s, 0);
        return;
    }

    s->status |= BUSY_STAT;
    block_acct_start(blk_get_stats(s->blk), &s->acct, 0, BLOCK_ACCT_FLUSH);
    s->pio_aiocb = blk_aio_flush(s->blk, ide_flush_cb, s);
}

static void ide_cfata_metadata_inquiry(IDEState *s)
{
    uint16_t *p;
    uint32_t spd;

    p = (uint16_t *) s->io_buffer;
    memset(p, 0, 0x200);
    spd = ((s->mdata_size - 1) >> 9) + 1;

    put_le16(p + 0, 0x0001);			/* Data format revision */
    put_le16(p + 1, 0x0000);			/* Media property: silicon */
    put_le16(p + 2, s->media_changed);		/* Media status */
    put_le16(p + 3, s->mdata_size & 0xffff);	/* Capacity in bytes (low) */
    put_le16(p + 4, s->mdata_size >> 16);	/* Capacity in bytes (high) */
    put_le16(p + 5, spd & 0xffff);		/* Sectors per device (low) */
    put_le16(p + 6, spd >> 16);			/* Sectors per device (high) */
}

static void ide_cfata_metadata_read(IDEState *s)
{
    uint16_t *p;

    if (((s->hcyl << 16) | s->lcyl) << 9 > s->mdata_size + 2) {
        s->status = ERR_STAT;
        s->error = ABRT_ERR;
        return;
    }

    p = (uint16_t *) s->io_buffer;
    memset(p, 0, 0x200);

    put_le16(p + 0, s->media_changed);		/* Media status */
    memcpy(p + 1, s->mdata_storage + (((s->hcyl << 16) | s->lcyl) << 9),
                    MIN(MIN(s->mdata_size - (((s->hcyl << 16) | s->lcyl) << 9),
                                    s->nsector << 9), 0x200 - 2));
}

static void ide_cfata_metadata_write(IDEState *s)
{
    if (((s->hcyl << 16) | s->lcyl) << 9 > s->mdata_size + 2) {
        s->status = ERR_STAT;
        s->error = ABRT_ERR;
        return;
    }

    s->media_changed = 0;

    memcpy(s->mdata_storage + (((s->hcyl << 16) | s->lcyl) << 9),
                    s->io_buffer + 2,
                    MIN(MIN(s->mdata_size - (((s->hcyl << 16) | s->lcyl) << 9),
                                    s->nsector << 9), 0x200 - 2));
}

/* called when the inserted state of the media has changed */
static void ide_cd_change_cb(void *opaque, bool load)
{
    IDEState *s = opaque;
    uint64_t nb_sectors;

    s->tray_open = !load;
    blk_get_geometry(s->blk, &nb_sectors);
    s->nb_sectors = nb_sectors;

    /*
     * First indicate to the guest that a CD has been removed.  That's
     * done on the next command the guest sends us.
     *
     * Then we set UNIT_ATTENTION, by which the guest will
     * detect a new CD in the drive.  See ide_atapi_cmd() for details.
     */
    s->cdrom_changed = 1;
    s->events.new_media = true;
    s->events.eject_request = false;
    ide_set_irq(s->bus);
}

static void ide_cd_eject_request_cb(void *opaque, bool force)
{
    IDEState *s = opaque;

    s->events.eject_request = true;
    if (force) {
        s->tray_locked = false;
    }
    ide_set_irq(s->bus);
}

static void ide_cmd_lba48_transform(IDEState *s, int lba48)
{
    s->lba48 = lba48;

    /* handle the 'magic' 0 nsector count conversion here. to avoid
     * fiddling with the rest of the read logic, we just store the
     * full sector count in ->nsector and ignore ->hob_nsector from now
     */
    if (!s->lba48) {
	if (!s->nsector)
	    s->nsector = 256;
    } else {
	if (!s->nsector && !s->hob_nsector)
	    s->nsector = 65536;
	else {
	    int lo = s->nsector;
	    int hi = s->hob_nsector;

	    s->nsector = (hi << 8) | lo;
	}
    }
}

static void ide_clear_hob(IDEBus *bus)
{
    /* any write clears HOB high bit of device control register */
    bus->ifs[0].select &= ~(1 << 7);
    bus->ifs[1].select &= ~(1 << 7);
}

void ide_ioport_write(void *opaque, uint32_t addr, uint32_t val)
{
    IDEBus *bus = opaque;

#ifdef DEBUG_IDE
    printf("IDE: write addr=0x%x val=0x%02x\n", addr, val);
#endif

    addr &= 7;

    /* ignore writes to command block while busy with previous command */
    if (addr != 7 && (idebus_active_if(bus)->status & (BUSY_STAT|DRQ_STAT)))
        return;

    switch(addr) {
    case 0:
        break;
    case 1:
	ide_clear_hob(bus);
        /* NOTE: data is written to the two drives */
	bus->ifs[0].hob_feature = bus->ifs[0].feature;
	bus->ifs[1].hob_feature = bus->ifs[1].feature;
        bus->ifs[0].feature = val;
        bus->ifs[1].feature = val;
        break;
    case 2:
	ide_clear_hob(bus);
	bus->ifs[0].hob_nsector = bus->ifs[0].nsector;
	bus->ifs[1].hob_nsector = bus->ifs[1].nsector;
        bus->ifs[0].nsector = val;
        bus->ifs[1].nsector = val;
        break;
    case 3:
	ide_clear_hob(bus);
	bus->ifs[0].hob_sector = bus->ifs[0].sector;
	bus->ifs[1].hob_sector = bus->ifs[1].sector;
        bus->ifs[0].sector = val;
        bus->ifs[1].sector = val;
        break;
    case 4:
	ide_clear_hob(bus);
	bus->ifs[0].hob_lcyl = bus->ifs[0].lcyl;
	bus->ifs[1].hob_lcyl = bus->ifs[1].lcyl;
        bus->ifs[0].lcyl = val;
        bus->ifs[1].lcyl = val;
        break;
    case 5:
	ide_clear_hob(bus);
	bus->ifs[0].hob_hcyl = bus->ifs[0].hcyl;
	bus->ifs[1].hob_hcyl = bus->ifs[1].hcyl;
        bus->ifs[0].hcyl = val;
        bus->ifs[1].hcyl = val;
        break;
    case 6:
	/* FIXME: HOB readback uses bit 7 */
        bus->ifs[0].select = (val & ~0x10) | 0xa0;
        bus->ifs[1].select = (val | 0x10) | 0xa0;
        /* select drive */
        bus->unit = (val >> 4) & 1;
        break;
    default:
    case 7:
        /* command */
        ide_exec_cmd(bus, val);
        break;
    }
}

static bool cmd_nop(IDEState *s, uint8_t cmd)
{
    return true;
}

static bool cmd_data_set_management(IDEState *s, uint8_t cmd)
{
    switch (s->feature) {
    case DSM_TRIM:
        if (s->blk) {
            ide_sector_start_dma(s, IDE_DMA_TRIM);
            return false;
        }
        break;
    }

    ide_abort_command(s);
    return true;
}

static bool cmd_identify(IDEState *s, uint8_t cmd)
{
    if (s->blk && s->drive_kind != IDE_CD) {
        if (s->drive_kind != IDE_CFATA) {
            ide_identify(s);
        } else {
            ide_cfata_identify(s);
        }
        s->status = READY_STAT | SEEK_STAT;
        ide_transfer_start(s, s->io_buffer, 512, ide_transfer_stop);
        ide_set_irq(s->bus);
        return false;
    } else {
        if (s->drive_kind == IDE_CD) {
            ide_set_signature(s);
        }
        ide_abort_command(s);
    }

    return true;
}

static bool cmd_verify(IDEState *s, uint8_t cmd)
{
    bool lba48 = (cmd == WIN_VERIFY_EXT);

    /* do sector number check ? */
    ide_cmd_lba48_transform(s, lba48);

    return true;
}

static bool cmd_set_multiple_mode(IDEState *s, uint8_t cmd)
{
    if (s->drive_kind == IDE_CFATA && s->nsector == 0) {
        /* Disable Read and Write Multiple */
        s->mult_sectors = 0;
    } else if ((s->nsector & 0xff) != 0 &&
        ((s->nsector & 0xff) > MAX_MULT_SECTORS ||
         (s->nsector & (s->nsector - 1)) != 0)) {
        ide_abort_command(s);
    } else {
        s->mult_sectors = s->nsector & 0xff;
    }

    return true;
}

static bool cmd_read_multiple(IDEState *s, uint8_t cmd)
{
    bool lba48 = (cmd == WIN_MULTREAD_EXT);

    if (!s->blk || !s->mult_sectors) {
        ide_abort_command(s);
        return true;
    }

    ide_cmd_lba48_transform(s, lba48);
    s->req_nb_sectors = s->mult_sectors;
    ide_sector_read(s);
    return false;
}

static bool cmd_write_multiple(IDEState *s, uint8_t cmd)
{
    bool lba48 = (cmd == WIN_MULTWRITE_EXT);
    int n;

    if (!s->blk || !s->mult_sectors) {
        ide_abort_command(s);
        return true;
    }

    ide_cmd_lba48_transform(s, lba48);

    s->req_nb_sectors = s->mult_sectors;
    n = MIN(s->nsector, s->req_nb_sectors);

    s->status = SEEK_STAT | READY_STAT;
    ide_transfer_start(s, s->io_buffer, 512 * n, ide_sector_write);

    s->media_changed = 1;

    return false;
}

static bool cmd_read_pio(IDEState *s, uint8_t cmd)
{
    bool lba48 = (cmd == WIN_READ_EXT);

    if (s->drive_kind == IDE_CD) {
        ide_set_signature(s); /* odd, but ATA4 8.27.5.2 requires it */
        ide_abort_command(s);
        return true;
    }

    if (!s->blk) {
        ide_abort_command(s);
        return true;
    }

    ide_cmd_lba48_transform(s, lba48);
    s->req_nb_sectors = 1;
    ide_sector_read(s);

    return false;
}

static bool cmd_write_pio(IDEState *s, uint8_t cmd)
{
    bool lba48 = (cmd == WIN_WRITE_EXT);

    if (!s->blk) {
        ide_abort_command(s);
        return true;
    }

    ide_cmd_lba48_transform(s, lba48);

    s->req_nb_sectors = 1;
    s->status = SEEK_STAT | READY_STAT;
    ide_transfer_start(s, s->io_buffer, 512, ide_sector_write);

    s->media_changed = 1;

    return false;
}

static bool cmd_read_dma(IDEState *s, uint8_t cmd)
{
    bool lba48 = (cmd == WIN_READDMA_EXT);

    if (!s->blk) {
        ide_abort_command(s);
        return true;
    }

    ide_cmd_lba48_transform(s, lba48);
    ide_sector_start_dma(s, IDE_DMA_READ);

    return false;
}

static bool cmd_write_dma(IDEState *s, uint8_t cmd)
{
    bool lba48 = (cmd == WIN_WRITEDMA_EXT);

    if (!s->blk) {
        ide_abort_command(s);
        return true;
    }

    ide_cmd_lba48_transform(s, lba48);
    ide_sector_start_dma(s, IDE_DMA_WRITE);

    s->media_changed = 1;

    return false;
}

static bool cmd_flush_cache(IDEState *s, uint8_t cmd)
{
    ide_flush_cache(s);
    return false;
}

static bool cmd_seek(IDEState *s, uint8_t cmd)
{
    /* XXX: Check that seek is within bounds */
    return true;
}

static bool cmd_read_native_max(IDEState *s, uint8_t cmd)
{
    bool lba48 = (cmd == WIN_READ_NATIVE_MAX_EXT);

    /* Refuse if no sectors are addressable (e.g. medium not inserted) */
    if (s->nb_sectors == 0) {
        ide_abort_command(s);
        return true;
    }

    ide_cmd_lba48_transform(s, lba48);
    ide_set_sector(s, s->nb_sectors - 1);

    return true;
}

static bool cmd_check_power_mode(IDEState *s, uint8_t cmd)
{
    s->nsector = 0xff; /* device active or idle */
    return true;
}

static bool cmd_set_features(IDEState *s, uint8_t cmd)
{
    uint16_t *identify_data;

    if (!s->blk) {
        ide_abort_command(s);
        return true;
    }

    /* XXX: valid for CDROM ? */
    switch (s->feature) {
    case 0x02: /* write cache enable */
        blk_set_enable_write_cache(s->blk, true);
        identify_data = (uint16_t *)s->identify_data;
        put_le16(identify_data + 85, (1 << 14) | (1 << 5) | 1);
        return true;
    case 0x82: /* write cache disable */
        blk_set_enable_write_cache(s->blk, false);
        identify_data = (uint16_t *)s->identify_data;
        put_le16(identify_data + 85, (1 << 14) | 1);
        ide_flush_cache(s);
        return false;
    case 0xcc: /* reverting to power-on defaults enable */
    case 0x66: /* reverting to power-on defaults disable */
    case 0xaa: /* read look-ahead enable */
    case 0x55: /* read look-ahead disable */
    case 0x05: /* set advanced power management mode */
    case 0x85: /* disable advanced power management mode */
    case 0x69: /* NOP */
    case 0x67: /* NOP */
    case 0x96: /* NOP */
    case 0x9a: /* NOP */
    case 0x42: /* enable Automatic Acoustic Mode */
    case 0xc2: /* disable Automatic Acoustic Mode */
        return true;
    case 0x03: /* set transfer mode */
        {
            uint8_t val = s->nsector & 0x07;
            identify_data = (uint16_t *)s->identify_data;

            switch (s->nsector >> 3) {
            case 0x00: /* pio default */
            case 0x01: /* pio mode */
                put_le16(identify_data + 62, 0x07);
                put_le16(identify_data + 63, 0x07);
                put_le16(identify_data + 88, 0x3f);
                break;
            case 0x02: /* sigle word dma mode*/
                put_le16(identify_data + 62, 0x07 | (1 << (val + 8)));
                put_le16(identify_data + 63, 0x07);
                put_le16(identify_data + 88, 0x3f);
                break;
            case 0x04: /* mdma mode */
                put_le16(identify_data + 62, 0x07);
                put_le16(identify_data + 63, 0x07 | (1 << (val + 8)));
                put_le16(identify_data + 88, 0x3f);
                break;
            case 0x08: /* udma mode */
                put_le16(identify_data + 62, 0x07);
                put_le16(identify_data + 63, 0x07);
                put_le16(identify_data + 88, 0x3f | (1 << (val + 8)));
                break;
            default:
                goto abort_cmd;
            }
            return true;
        }
    }

abort_cmd:
    ide_abort_command(s);
    return true;
}


/*** ATAPI commands ***/

static bool cmd_identify_packet(IDEState *s, uint8_t cmd)
{
    ide_atapi_identify(s);
    s->status = READY_STAT | SEEK_STAT;
    ide_transfer_start(s, s->io_buffer, 512, ide_transfer_stop);
    ide_set_irq(s->bus);
    return false;
}

static bool cmd_exec_dev_diagnostic(IDEState *s, uint8_t cmd)
{
    ide_set_signature(s);

    if (s->drive_kind == IDE_CD) {
        s->status = 0; /* ATAPI spec (v6) section 9.10 defines packet
                        * devices to return a clear status register
                        * with READY_STAT *not* set. */
        s->error = 0x01;
    } else {
        s->status = READY_STAT | SEEK_STAT;
        /* The bits of the error register are not as usual for this command!
         * They are part of the regular output (this is why ERR_STAT isn't set)
         * Device 0 passed, Device 1 passed or not present. */
        s->error = 0x01;
        ide_set_irq(s->bus);
    }

    return false;
}

static bool cmd_device_reset(IDEState *s, uint8_t cmd)
{
    ide_set_signature(s);
    s->status = 0x00; /* NOTE: READY is _not_ set */
    s->error = 0x01;

    return false;
}

static bool cmd_packet(IDEState *s, uint8_t cmd)
{
    /* overlapping commands not supported */
    if (s->feature & 0x02) {
        ide_abort_command(s);
        return true;
    }

    s->status = READY_STAT | SEEK_STAT;
    s->atapi_dma = s->feature & 1;
    s->nsector = 1;
    ide_transfer_start(s, s->io_buffer, ATAPI_PACKET_SIZE,
                       ide_atapi_cmd);
    return false;
}


/*** CF-ATA commands ***/

static bool cmd_cfa_req_ext_error_code(IDEState *s, uint8_t cmd)
{
    s->error = 0x09;    /* miscellaneous error */
    s->status = READY_STAT | SEEK_STAT;
    ide_set_irq(s->bus);

    return false;
}

static bool cmd_cfa_erase_sectors(IDEState *s, uint8_t cmd)
{
    /* WIN_SECURITY_FREEZE_LOCK has the same ID as CFA_WEAR_LEVEL and is
     * required for Windows 8 to work with AHCI */

    if (cmd == CFA_WEAR_LEVEL) {
        s->nsector = 0;
    }

    if (cmd == CFA_ERASE_SECTORS) {
        s->media_changed = 1;
    }

    return true;
}

static bool cmd_cfa_translate_sector(IDEState *s, uint8_t cmd)
{
    s->status = READY_STAT | SEEK_STAT;

    memset(s->io_buffer, 0, 0x200);
    s->io_buffer[0x00] = s->hcyl;                   /* Cyl MSB */
    s->io_buffer[0x01] = s->lcyl;                   /* Cyl LSB */
    s->io_buffer[0x02] = s->select;                 /* Head */
    s->io_buffer[0x03] = s->sector;                 /* Sector */
    s->io_buffer[0x04] = ide_get_sector(s) >> 16;   /* LBA MSB */
    s->io_buffer[0x05] = ide_get_sector(s) >> 8;    /* LBA */
    s->io_buffer[0x06] = ide_get_sector(s) >> 0;    /* LBA LSB */
    s->io_buffer[0x13] = 0x00;                      /* Erase flag */
    s->io_buffer[0x18] = 0x00;                      /* Hot count */
    s->io_buffer[0x19] = 0x00;                      /* Hot count */
    s->io_buffer[0x1a] = 0x01;                      /* Hot count */

    ide_transfer_start(s, s->io_buffer, 0x200, ide_transfer_stop);
    ide_set_irq(s->bus);

    return false;
}

static bool cmd_cfa_access_metadata_storage(IDEState *s, uint8_t cmd)
{
    switch (s->feature) {
    case 0x02:  /* Inquiry Metadata Storage */
        ide_cfata_metadata_inquiry(s);
        break;
    case 0x03:  /* Read Metadata Storage */
        ide_cfata_metadata_read(s);
        break;
    case 0x04:  /* Write Metadata Storage */
        ide_cfata_metadata_write(s);
        break;
    default:
        ide_abort_command(s);
        return true;
    }

    ide_transfer_start(s, s->io_buffer, 0x200, ide_transfer_stop);
    s->status = 0x00; /* NOTE: READY is _not_ set */
    ide_set_irq(s->bus);

    return false;
}

static bool cmd_ibm_sense_condition(IDEState *s, uint8_t cmd)
{
    switch (s->feature) {
    case 0x01:  /* sense temperature in device */
        s->nsector = 0x50;      /* +20 C */
        break;
    default:
        ide_abort_command(s);
        return true;
    }

    return true;
}


/*** SMART commands ***/

static bool cmd_smart(IDEState *s, uint8_t cmd)
{
    int n;

    if (s->hcyl != 0xc2 || s->lcyl != 0x4f) {
        goto abort_cmd;
    }

    if (!s->smart_enabled && s->feature != SMART_ENABLE) {
        goto abort_cmd;
    }

    switch (s->feature) {
    case SMART_DISABLE:
        s->smart_enabled = 0;
        return true;

    case SMART_ENABLE:
        s->smart_enabled = 1;
        return true;

    case SMART_ATTR_AUTOSAVE:
        switch (s->sector) {
        case 0x00:
            s->smart_autosave = 0;
            break;
        case 0xf1:
            s->smart_autosave = 1;
            break;
        default:
            goto abort_cmd;
        }
        return true;

    case SMART_STATUS:
        if (!s->smart_errors) {
            s->hcyl = 0xc2;
            s->lcyl = 0x4f;
        } else {
            s->hcyl = 0x2c;
            s->lcyl = 0xf4;
        }
        return true;

    case SMART_READ_THRESH:
        memset(s->io_buffer, 0, 0x200);
        s->io_buffer[0] = 0x01; /* smart struct version */

        for (n = 0; n < ARRAY_SIZE(smart_attributes); n++) {
            s->io_buffer[2 + 0 + (n * 12)] = smart_attributes[n][0];
            s->io_buffer[2 + 1 + (n * 12)] = smart_attributes[n][11];
        }

        /* checksum */
        for (n = 0; n < 511; n++) {
            s->io_buffer[511] += s->io_buffer[n];
        }
        s->io_buffer[511] = 0x100 - s->io_buffer[511];

        s->status = READY_STAT | SEEK_STAT;
        ide_transfer_start(s, s->io_buffer, 0x200, ide_transfer_stop);
        ide_set_irq(s->bus);
        return false;

    case SMART_READ_DATA:
        memset(s->io_buffer, 0, 0x200);
        s->io_buffer[0] = 0x01; /* smart struct version */

        for (n = 0; n < ARRAY_SIZE(smart_attributes); n++) {
            int i;
            for (i = 0; i < 11; i++) {
                s->io_buffer[2 + i + (n * 12)] = smart_attributes[n][i];
            }
        }

        s->io_buffer[362] = 0x02 | (s->smart_autosave ? 0x80 : 0x00);
        if (s->smart_selftest_count == 0) {
            s->io_buffer[363] = 0;
        } else {
            s->io_buffer[363] =
                s->smart_selftest_data[3 +
                           (s->smart_selftest_count - 1) *
                           24];
        }
        s->io_buffer[364] = 0x20;
        s->io_buffer[365] = 0x01;
        /* offline data collection capacity: execute + self-test*/
        s->io_buffer[367] = (1 << 4 | 1 << 3 | 1);
        s->io_buffer[368] = 0x03; /* smart capability (1) */
        s->io_buffer[369] = 0x00; /* smart capability (2) */
        s->io_buffer[370] = 0x01; /* error logging supported */
        s->io_buffer[372] = 0x02; /* minutes for poll short test */
        s->io_buffer[373] = 0x36; /* minutes for poll ext test */
        s->io_buffer[374] = 0x01; /* minutes for poll conveyance */

        for (n = 0; n < 511; n++) {
            s->io_buffer[511] += s->io_buffer[n];
        }
        s->io_buffer[511] = 0x100 - s->io_buffer[511];

        s->status = READY_STAT | SEEK_STAT;
        ide_transfer_start(s, s->io_buffer, 0x200, ide_transfer_stop);
        ide_set_irq(s->bus);
        return false;

    case SMART_READ_LOG:
        switch (s->sector) {
        case 0x01: /* summary smart error log */
            memset(s->io_buffer, 0, 0x200);
            s->io_buffer[0] = 0x01;
            s->io_buffer[1] = 0x00; /* no error entries */
            s->io_buffer[452] = s->smart_errors & 0xff;
            s->io_buffer[453] = (s->smart_errors & 0xff00) >> 8;

            for (n = 0; n < 511; n++) {
                s->io_buffer[511] += s->io_buffer[n];
            }
            s->io_buffer[511] = 0x100 - s->io_buffer[511];
            break;
        case 0x06: /* smart self test log */
            memset(s->io_buffer, 0, 0x200);
            s->io_buffer[0] = 0x01;
            if (s->smart_selftest_count == 0) {
                s->io_buffer[508] = 0;
            } else {
                s->io_buffer[508] = s->smart_selftest_count;
                for (n = 2; n < 506; n++)  {
                    s->io_buffer[n] = s->smart_selftest_data[n];
                }
            }

            for (n = 0; n < 511; n++) {
                s->io_buffer[511] += s->io_buffer[n];
            }
            s->io_buffer[511] = 0x100 - s->io_buffer[511];
            break;
        default:
            goto abort_cmd;
        }
        s->status = READY_STAT | SEEK_STAT;
        ide_transfer_start(s, s->io_buffer, 0x200, ide_transfer_stop);
        ide_set_irq(s->bus);
        return false;

    case SMART_EXECUTE_OFFLINE:
        switch (s->sector) {
        case 0: /* off-line routine */
        case 1: /* short self test */
        case 2: /* extended self test */
            s->smart_selftest_count++;
            if (s->smart_selftest_count > 21) {
                s->smart_selftest_count = 1;
            }
            n = 2 + (s->smart_selftest_count - 1) * 24;
            s->smart_selftest_data[n] = s->sector;
            s->smart_selftest_data[n + 1] = 0x00; /* OK and finished */
            s->smart_selftest_data[n + 2] = 0x34; /* hour count lsb */
            s->smart_selftest_data[n + 3] = 0x12; /* hour count msb */
            break;
        default:
            goto abort_cmd;
        }
        return true;
    }

abort_cmd:
    ide_abort_command(s);
    return true;
}

#define HD_OK (1u << IDE_HD)
#define CD_OK (1u << IDE_CD)
#define CFA_OK (1u << IDE_CFATA)
#define HD_CFA_OK (HD_OK | CFA_OK)
#define ALL_OK (HD_OK | CD_OK | CFA_OK)

/* Set the Disk Seek Completed status bit during completion */
#define SET_DSC (1u << 8)

/* See ACS-2 T13/2015-D Table B.2 Command codes */
static const struct {
    /* Returns true if the completion code should be run */
    bool (*handler)(IDEState *s, uint8_t cmd);
    int flags;
} ide_cmd_table[0x100] = {
    /* NOP not implemented, mandatory for CD */
    [CFA_REQ_EXT_ERROR_CODE]      = { cmd_cfa_req_ext_error_code, CFA_OK },
    [WIN_DSM]                     = { cmd_data_set_management, ALL_OK },
    [WIN_DEVICE_RESET]            = { cmd_device_reset, CD_OK },
    [WIN_RECAL]                   = { cmd_nop, HD_CFA_OK | SET_DSC},
    [WIN_READ]                    = { cmd_read_pio, ALL_OK },
    [WIN_READ_ONCE]               = { cmd_read_pio, ALL_OK },
    [WIN_READ_EXT]                = { cmd_read_pio, HD_CFA_OK },
    [WIN_READDMA_EXT]             = { cmd_read_dma, HD_CFA_OK },
    [WIN_READ_NATIVE_MAX_EXT]     = { cmd_read_native_max, HD_CFA_OK | SET_DSC },
    [WIN_MULTREAD_EXT]            = { cmd_read_multiple, HD_CFA_OK },
    [WIN_WRITE]                   = { cmd_write_pio, HD_CFA_OK },
    [WIN_WRITE_ONCE]              = { cmd_write_pio, HD_CFA_OK },
    [WIN_WRITE_EXT]               = { cmd_write_pio, HD_CFA_OK },
    [WIN_WRITEDMA_EXT]            = { cmd_write_dma, HD_CFA_OK },
    [CFA_WRITE_SECT_WO_ERASE]     = { cmd_write_pio, CFA_OK },
    [WIN_MULTWRITE_EXT]           = { cmd_write_multiple, HD_CFA_OK },
    [WIN_WRITE_VERIFY]            = { cmd_write_pio, HD_CFA_OK },
    [WIN_VERIFY]                  = { cmd_verify, HD_CFA_OK | SET_DSC },
    [WIN_VERIFY_ONCE]             = { cmd_verify, HD_CFA_OK | SET_DSC },
    [WIN_VERIFY_EXT]              = { cmd_verify, HD_CFA_OK | SET_DSC },
    [WIN_SEEK]                    = { cmd_seek, HD_CFA_OK | SET_DSC },
    [CFA_TRANSLATE_SECTOR]        = { cmd_cfa_translate_sector, CFA_OK },
    [WIN_DIAGNOSE]                = { cmd_exec_dev_diagnostic, ALL_OK },
    [WIN_SPECIFY]                 = { cmd_nop, HD_CFA_OK | SET_DSC },
    [WIN_STANDBYNOW2]             = { cmd_nop, ALL_OK },
    [WIN_IDLEIMMEDIATE2]          = { cmd_nop, ALL_OK },
    [WIN_STANDBY2]                = { cmd_nop, ALL_OK },
    [WIN_SETIDLE2]                = { cmd_nop, ALL_OK },
    [WIN_CHECKPOWERMODE2]         = { cmd_check_power_mode, ALL_OK | SET_DSC },
    [WIN_SLEEPNOW2]               = { cmd_nop, ALL_OK },
    [WIN_PACKETCMD]               = { cmd_packet, CD_OK },
    [WIN_PIDENTIFY]               = { cmd_identify_packet, CD_OK },
    [WIN_SMART]                   = { cmd_smart, HD_CFA_OK | SET_DSC },
    [CFA_ACCESS_METADATA_STORAGE] = { cmd_cfa_access_metadata_storage, CFA_OK },
    [CFA_ERASE_SECTORS]           = { cmd_cfa_erase_sectors, CFA_OK | SET_DSC },
    [WIN_MULTREAD]                = { cmd_read_multiple, HD_CFA_OK },
    [WIN_MULTWRITE]               = { cmd_write_multiple, HD_CFA_OK },
    [WIN_SETMULT]                 = { cmd_set_multiple_mode, HD_CFA_OK | SET_DSC },
    [WIN_READDMA]                 = { cmd_read_dma, HD_CFA_OK },
    [WIN_READDMA_ONCE]            = { cmd_read_dma, HD_CFA_OK },
    [WIN_WRITEDMA]                = { cmd_write_dma, HD_CFA_OK },
    [WIN_WRITEDMA_ONCE]           = { cmd_write_dma, HD_CFA_OK },
    [CFA_WRITE_MULTI_WO_ERASE]    = { cmd_write_multiple, CFA_OK },
    [WIN_STANDBYNOW1]             = { cmd_nop, ALL_OK },
    [WIN_IDLEIMMEDIATE]           = { cmd_nop, ALL_OK },
    [WIN_STANDBY]                 = { cmd_nop, ALL_OK },
    [WIN_SETIDLE1]                = { cmd_nop, ALL_OK },
    [WIN_CHECKPOWERMODE1]         = { cmd_check_power_mode, ALL_OK | SET_DSC },
    [WIN_SLEEPNOW1]               = { cmd_nop, ALL_OK },
    [WIN_FLUSH_CACHE]             = { cmd_flush_cache, ALL_OK },
    [WIN_FLUSH_CACHE_EXT]         = { cmd_flush_cache, HD_CFA_OK },
    [WIN_IDENTIFY]                = { cmd_identify, ALL_OK },
    [WIN_SETFEATURES]             = { cmd_set_features, ALL_OK | SET_DSC },
    [IBM_SENSE_CONDITION]         = { cmd_ibm_sense_condition, CFA_OK | SET_DSC },
    [CFA_WEAR_LEVEL]              = { cmd_cfa_erase_sectors, HD_CFA_OK | SET_DSC },
    [WIN_READ_NATIVE_MAX]         = { cmd_read_native_max, ALL_OK | SET_DSC },
};

static bool ide_cmd_permitted(IDEState *s, uint32_t cmd)
{
    return cmd < ARRAY_SIZE(ide_cmd_table)
        && (ide_cmd_table[cmd].flags & (1u << s->drive_kind));
}

void ide_exec_cmd(IDEBus *bus, uint32_t val)
{
    IDEState *s;
    bool complete;

#if defined(DEBUG_IDE)
    printf("ide: CMD=%02x\n", val);
#endif
    s = idebus_active_if(bus);
    /* ignore commands to non existent slave */
    if (s != bus->ifs && !s->blk) {
        return;
    }

    /* Only DEVICE RESET is allowed while BSY or/and DRQ are set */
    if ((s->status & (BUSY_STAT|DRQ_STAT)) && val != WIN_DEVICE_RESET)
        return;

    if (!ide_cmd_permitted(s, val)) {
        ide_abort_command(s);
        ide_set_irq(s->bus);
        return;
    }

    s->status = READY_STAT | BUSY_STAT;
    s->error = 0;
    s->io_buffer_offset = 0;

    complete = ide_cmd_table[val].handler(s, val);
    if (complete) {
        s->status &= ~BUSY_STAT;
        assert(!!s->error == !!(s->status & ERR_STAT));

        if ((ide_cmd_table[val].flags & SET_DSC) && !s->error) {
            s->status |= SEEK_STAT;
        }

        ide_cmd_done(s);
        ide_set_irq(s->bus);
    }
}

uint32_t ide_ioport_read(void *opaque, uint32_t addr1)
{
    IDEBus *bus = opaque;
    IDEState *s = idebus_active_if(bus);
    uint32_t addr;
    int ret, hob;

    addr = addr1 & 7;
    /* FIXME: HOB readback uses bit 7, but it's always set right now */
    //hob = s->select & (1 << 7);
    hob = 0;
    switch(addr) {
    case 0:
        ret = 0xff;
        break;
    case 1:
        if ((!bus->ifs[0].blk && !bus->ifs[1].blk) ||
            (s != bus->ifs && !s->blk)) {
            ret = 0;
        } else if (!hob) {
            ret = s->error;
        } else {
	    ret = s->hob_feature;
        }
        break;
    case 2:
        if (!bus->ifs[0].blk && !bus->ifs[1].blk) {
            ret = 0;
        } else if (!hob) {
            ret = s->nsector & 0xff;
        } else {
	    ret = s->hob_nsector;
        }
        break;
    case 3:
        if (!bus->ifs[0].blk && !bus->ifs[1].blk) {
            ret = 0;
        } else if (!hob) {
            ret = s->sector;
        } else {
	    ret = s->hob_sector;
        }
        break;
    case 4:
        if (!bus->ifs[0].blk && !bus->ifs[1].blk) {
            ret = 0;
        } else if (!hob) {
            ret = s->lcyl;
        } else {
	    ret = s->hob_lcyl;
        }
        break;
    case 5:
        if (!bus->ifs[0].blk && !bus->ifs[1].blk) {
            ret = 0;
        } else if (!hob) {
            ret = s->hcyl;
        } else {
	    ret = s->hob_hcyl;
        }
        break;
    case 6:
        if (!bus->ifs[0].blk && !bus->ifs[1].blk) {
            ret = 0;
        } else {
            ret = s->select;
        }
        break;
    default:
    case 7:
        if ((!bus->ifs[0].blk && !bus->ifs[1].blk) ||
            (s != bus->ifs && !s->blk)) {
            ret = 0;
        } else {
            ret = s->status;
        }
        qemu_irq_lower(bus->irq);
        break;
    }
#ifdef DEBUG_IDE
    printf("ide: read addr=0x%x val=%02x\n", addr1, ret);
#endif
    return ret;
}

uint32_t ide_status_read(void *opaque, uint32_t addr)
{
    IDEBus *bus = opaque;
    IDEState *s = idebus_active_if(bus);
    int ret;

    if ((!bus->ifs[0].blk && !bus->ifs[1].blk) ||
        (s != bus->ifs && !s->blk)) {
        ret = 0;
    } else {
        ret = s->status;
    }
#ifdef DEBUG_IDE
    printf("ide: read status addr=0x%x val=%02x\n", addr, ret);
#endif
    return ret;
}

void ide_cmd_write(void *opaque, uint32_t addr, uint32_t val)
{
    IDEBus *bus = opaque;
    IDEState *s;
    int i;

#ifdef DEBUG_IDE
    printf("ide: write control addr=0x%x val=%02x\n", addr, val);
#endif
    /* common for both drives */
    if (!(bus->cmd & IDE_CMD_RESET) &&
        (val & IDE_CMD_RESET)) {
        /* reset low to high */
        for(i = 0;i < 2; i++) {
            s = &bus->ifs[i];
            s->status = BUSY_STAT | SEEK_STAT;
            s->error = 0x01;
        }
    } else if ((bus->cmd & IDE_CMD_RESET) &&
               !(val & IDE_CMD_RESET)) {
        /* high to low */
        for(i = 0;i < 2; i++) {
            s = &bus->ifs[i];
            if (s->drive_kind == IDE_CD)
                s->status = 0x00; /* NOTE: READY is _not_ set */
            else
                s->status = READY_STAT | SEEK_STAT;
            ide_set_signature(s);
        }
    }

    bus->cmd = val;
}

/*
 * Returns true if the running PIO transfer is a PIO out (i.e. data is
 * transferred from the device to the guest), false if it's a PIO in
 */
static bool ide_is_pio_out(IDEState *s)
{
    if (s->end_transfer_func == ide_sector_write ||
        s->end_transfer_func == ide_atapi_cmd) {
        return false;
    } else if (s->end_transfer_func == ide_sector_read ||
               s->end_transfer_func == ide_transfer_stop ||
               s->end_transfer_func == ide_atapi_cmd_reply_end ||
               s->end_transfer_func == ide_dummy_transfer_stop) {
        return true;
    }

    abort();
}

void ide_data_writew(void *opaque, uint32_t addr, uint32_t val)
{
    IDEBus *bus = opaque;
    IDEState *s = idebus_active_if(bus);
    uint8_t *p;

    /* PIO data access allowed only when DRQ bit is set. The result of a write
     * during PIO out is indeterminate, just ignore it. */
    if (!(s->status & DRQ_STAT) || ide_is_pio_out(s)) {
        return;
    }

    p = s->data_ptr;
    *(uint16_t *)p = le16_to_cpu(val);
    p += 2;
    s->data_ptr = p;
    if (p >= s->data_end)
        s->end_transfer_func(s);
}

uint32_t ide_data_readw(void *opaque, uint32_t addr)
{
    IDEBus *bus = opaque;
    IDEState *s = idebus_active_if(bus);
    uint8_t *p;
    int ret;

    /* PIO data access allowed only when DRQ bit is set. The result of a read
     * during PIO in is indeterminate, return 0 and don't move forward. */
    if (!(s->status & DRQ_STAT) || !ide_is_pio_out(s)) {
        return 0;
    }

    p = s->data_ptr;
    ret = cpu_to_le16(*(uint16_t *)p);
    p += 2;
    s->data_ptr = p;
    if (p >= s->data_end)
        s->end_transfer_func(s);
    return ret;
}

void ide_data_writel(void *opaque, uint32_t addr, uint32_t val)
{
    IDEBus *bus = opaque;
    IDEState *s = idebus_active_if(bus);
    uint8_t *p;

    /* PIO data access allowed only when DRQ bit is set. The result of a write
     * during PIO out is indeterminate, just ignore it. */
    if (!(s->status & DRQ_STAT) || ide_is_pio_out(s)) {
        return;
    }

    p = s->data_ptr;
    *(uint32_t *)p = le32_to_cpu(val);
    p += 4;
    s->data_ptr = p;
    if (p >= s->data_end)
        s->end_transfer_func(s);
}

uint32_t ide_data_readl(void *opaque, uint32_t addr)
{
    IDEBus *bus = opaque;
    IDEState *s = idebus_active_if(bus);
    uint8_t *p;
    int ret;

    /* PIO data access allowed only when DRQ bit is set. The result of a read
     * during PIO in is indeterminate, return 0 and don't move forward. */
    if (!(s->status & DRQ_STAT) || !ide_is_pio_out(s)) {
        return 0;
    }

    p = s->data_ptr;
    ret = cpu_to_le32(*(uint32_t *)p);
    p += 4;
    s->data_ptr = p;
    if (p >= s->data_end)
        s->end_transfer_func(s);
    return ret;
}

static void ide_dummy_transfer_stop(IDEState *s)
{
    s->data_ptr = s->io_buffer;
    s->data_end = s->io_buffer;
    s->io_buffer[0] = 0xff;
    s->io_buffer[1] = 0xff;
    s->io_buffer[2] = 0xff;
    s->io_buffer[3] = 0xff;
}

static void ide_reset(IDEState *s)
{
#ifdef DEBUG_IDE
    printf("ide: reset\n");
#endif

    if (s->pio_aiocb) {
        blk_aio_cancel(s->pio_aiocb);
        s->pio_aiocb = NULL;
    }

    if (s->drive_kind == IDE_CFATA)
        s->mult_sectors = 0;
    else
        s->mult_sectors = MAX_MULT_SECTORS;
    /* ide regs */
    s->feature = 0;
    s->error = 0;
    s->nsector = 0;
    s->sector = 0;
    s->lcyl = 0;
    s->hcyl = 0;

    /* lba48 */
    s->hob_feature = 0;
    s->hob_sector = 0;
    s->hob_nsector = 0;
    s->hob_lcyl = 0;
    s->hob_hcyl = 0;

    s->select = 0xa0;
    s->status = READY_STAT | SEEK_STAT;

    s->lba48 = 0;

    /* ATAPI specific */
    s->sense_key = 0;
    s->asc = 0;
    s->cdrom_changed = 0;
    s->packet_transfer_size = 0;
    s->elementary_transfer_size = 0;
    s->io_buffer_index = 0;
    s->cd_sector_size = 0;
    s->atapi_dma = 0;
    s->tray_locked = 0;
    s->tray_open = 0;
    /* ATA DMA state */
    s->io_buffer_size = 0;
    s->req_nb_sectors = 0;

    ide_set_signature(s);
    /* init the transfer handler so that 0xffff is returned on data
       accesses */
    s->end_transfer_func = ide_dummy_transfer_stop;
    ide_dummy_transfer_stop(s);
    s->media_changed = 0;
}

void ide_bus_reset(IDEBus *bus)
{
    bus->unit = 0;
    bus->cmd = 0;
    ide_reset(&bus->ifs[0]);
    ide_reset(&bus->ifs[1]);
    ide_clear_hob(bus);

    /* pending async DMA */
    if (bus->dma->aiocb) {
#ifdef DEBUG_AIO
        printf("aio_cancel\n");
#endif
        blk_aio_cancel(bus->dma->aiocb);
        bus->dma->aiocb = NULL;
    }

    /* reset dma provider too */
    if (bus->dma->ops->reset) {
        bus->dma->ops->reset(bus->dma);
    }
}

static bool ide_cd_is_tray_open(void *opaque)
{
    return ((IDEState *)opaque)->tray_open;
}

static bool ide_cd_is_medium_locked(void *opaque)
{
    return ((IDEState *)opaque)->tray_locked;
}

static void ide_resize_cb(void *opaque)
{
    IDEState *s = opaque;
    uint64_t nb_sectors;

    if (!s->identify_set) {
        return;
    }

    blk_get_geometry(s->blk, &nb_sectors);
    s->nb_sectors = nb_sectors;

    /* Update the identify data buffer. */
    if (s->drive_kind == IDE_CFATA) {
        ide_cfata_identify_size(s);
    } else {
        /* IDE_CD uses a different set of callbacks entirely. */
        assert(s->drive_kind != IDE_CD);
        ide_identify_size(s);
    }
}

static const BlockDevOps ide_cd_block_ops = {
    .change_media_cb = ide_cd_change_cb,
    .eject_request_cb = ide_cd_eject_request_cb,
    .is_tray_open = ide_cd_is_tray_open,
    .is_medium_locked = ide_cd_is_medium_locked,
};

static const BlockDevOps ide_hd_block_ops = {
    .resize_cb = ide_resize_cb,
};

int ide_init_drive(IDEState *s, BlockBackend *blk, IDEDriveKind kind,
                   const char *version, const char *serial, const char *model,
                   uint64_t wwn,
                   uint32_t cylinders, uint32_t heads, uint32_t secs,
                   int chs_trans)
{
    uint64_t nb_sectors;

    s->blk = blk;
    s->drive_kind = kind;

    blk_get_geometry(blk, &nb_sectors);
    s->cylinders = cylinders;
    s->heads = heads;
    s->sectors = secs;
    s->chs_trans = chs_trans;
    s->nb_sectors = nb_sectors;
    s->wwn = wwn;
    /* The SMART values should be preserved across power cycles
       but they aren't.  */
    s->smart_enabled = 1;
    s->smart_autosave = 1;
    s->smart_errors = 0;
    s->smart_selftest_count = 0;
    if (kind == IDE_CD) {
        blk_set_dev_ops(blk, &ide_cd_block_ops, s);
        blk_set_guest_block_size(blk, 2048);
    } else {
        if (!blk_is_inserted(s->blk)) {
            error_report("Device needs media, but drive is empty");
            return -1;
        }
        if (blk_is_read_only(blk)) {
            error_report("Can't use a read-only drive");
            return -1;
        }
        blk_set_dev_ops(blk, &ide_hd_block_ops, s);
    }
    if (serial) {
        pstrcpy(s->drive_serial_str, sizeof(s->drive_serial_str), serial);
    } else {
        snprintf(s->drive_serial_str, sizeof(s->drive_serial_str),
                 "QM%05d", s->drive_serial);
    }
    if (model) {
        pstrcpy(s->drive_model_str, sizeof(s->drive_model_str), model);
    } else {
        switch (kind) {
        case IDE_CD:
            strcpy(s->drive_model_str, "QEMU DVD-ROM");
            break;
        case IDE_CFATA:
            strcpy(s->drive_model_str, "QEMU MICRODRIVE");
            break;
        default:
            strcpy(s->drive_model_str, "QEMU HARDDISK");
            break;
        }
    }

    if (version) {
        pstrcpy(s->version, sizeof(s->version), version);
    } else {
        pstrcpy(s->version, sizeof(s->version), qemu_get_version());
    }

    ide_reset(s);
    blk_iostatus_enable(blk);
    return 0;
}

static void ide_init1(IDEBus *bus, int unit)
{
    static int drive_serial = 1;
    IDEState *s = &bus->ifs[unit];

    s->bus = bus;
    s->unit = unit;
    s->drive_serial = drive_serial++;
    /* we need at least 2k alignment for accessing CDROMs using O_DIRECT */
    s->io_buffer_total_len = IDE_DMA_BUF_SECTORS*512 + 4;
    s->io_buffer = qemu_memalign(2048, s->io_buffer_total_len);
    memset(s->io_buffer, 0, s->io_buffer_total_len);

    s->smart_selftest_data = blk_blockalign(s->blk, 512);
    memset(s->smart_selftest_data, 0, 512);

    s->sector_write_timer = timer_new_ns(QEMU_CLOCK_VIRTUAL,
                                           ide_sector_write_timer_cb, s);
}

static int ide_nop_int(IDEDMA *dma, int x)
{
    return 0;
}

static int32_t ide_nop_int32(IDEDMA *dma, int x)
{
    return 0;
}

static void ide_nop_restart(void *opaque, int x, RunState y)
{
}

static const IDEDMAOps ide_dma_nop_ops = {
    .prepare_buf    = ide_nop_int32,
    .rw_buf         = ide_nop_int,
    .set_unit       = ide_nop_int,
    .restart_cb     = ide_nop_restart,
};

static IDEDMA ide_dma_nop = {
    .ops = &ide_dma_nop_ops,
    .aiocb = NULL,
};

void ide_init2(IDEBus *bus, qemu_irq irq)
{
    int i;

    for(i = 0; i < 2; i++) {
        ide_init1(bus, i);
        ide_reset(&bus->ifs[i]);
    }
    bus->irq = irq;
    bus->dma = &ide_dma_nop;
}

static const MemoryRegionPortio ide_portio_list[] = {
    { 0, 8, 1, .read = ide_ioport_read, .write = ide_ioport_write },
    { 0, 2, 2, .read = ide_data_readw, .write = ide_data_writew },
    { 0, 4, 4, .read = ide_data_readl, .write = ide_data_writel },
    PORTIO_END_OF_LIST(),
};

static const MemoryRegionPortio ide_portio2_list[] = {
    { 0, 1, 1, .read = ide_status_read, .write = ide_cmd_write },
    PORTIO_END_OF_LIST(),
};

void ide_init_ioport(IDEBus *bus, ISADevice *dev, int iobase, int iobase2)
{
    /* ??? Assume only ISA and PCI configurations, and that the PCI-ISA
       bridge has been setup properly to always register with ISA.  */
    isa_register_portio_list(dev, iobase, ide_portio_list, bus, "ide");

    if (iobase2) {
        isa_register_portio_list(dev, iobase2, ide_portio2_list, bus, "ide");
    }
}

static bool is_identify_set(void *opaque, int version_id)
{
    IDEState *s = opaque;

    return s->identify_set != 0;
}

static EndTransferFunc* transfer_end_table[] = {
        ide_sector_read,
        ide_sector_write,
        ide_transfer_stop,
        ide_atapi_cmd_reply_end,
        ide_atapi_cmd,
        ide_dummy_transfer_stop,
};

static int transfer_end_table_idx(EndTransferFunc *fn)
{
    int i;

    for (i = 0; i < ARRAY_SIZE(transfer_end_table); i++)
        if (transfer_end_table[i] == fn)
            return i;

    return -1;
}

static int ide_drive_post_load(void *opaque, int version_id)
{
    IDEState *s = opaque;

    if (s->blk && s->identify_set) {
        blk_set_enable_write_cache(s->blk, !!(s->identify_data[85] & (1 << 5)));
    }
    return 0;
}

static int ide_drive_pio_post_load(void *opaque, int version_id)
{
    IDEState *s = opaque;

    if (s->end_transfer_fn_idx >= ARRAY_SIZE(transfer_end_table)) {
        return -EINVAL;
    }
    s->end_transfer_func = transfer_end_table[s->end_transfer_fn_idx];
    s->data_ptr = s->io_buffer + s->cur_io_buffer_offset;
    s->data_end = s->data_ptr + s->cur_io_buffer_len;

    return 0;
}

static void ide_drive_pio_pre_save(void *opaque)
{
    IDEState *s = opaque;
    int idx;

    s->cur_io_buffer_offset = s->data_ptr - s->io_buffer;
    s->cur_io_buffer_len = s->data_end - s->data_ptr;

    idx = transfer_end_table_idx(s->end_transfer_func);
    if (idx == -1) {
        fprintf(stderr, "%s: invalid end_transfer_func for DRQ_STAT\n",
                        __func__);
        s->end_transfer_fn_idx = 2;
    } else {
        s->end_transfer_fn_idx = idx;
    }
}

static bool ide_drive_pio_state_needed(void *opaque)
{
    IDEState *s = opaque;

    return ((s->status & DRQ_STAT) != 0)
        || (s->bus->error_status & IDE_RETRY_PIO);
}

static bool ide_tray_state_needed(void *opaque)
{
    IDEState *s = opaque;

    return s->tray_open || s->tray_locked;
}

static bool ide_atapi_gesn_needed(void *opaque)
{
    IDEState *s = opaque;

    return s->events.new_media || s->events.eject_request;
}

static bool ide_error_needed(void *opaque)
{
    IDEBus *bus = opaque;

    return (bus->error_status != 0);
}

/* Fields for GET_EVENT_STATUS_NOTIFICATION ATAPI command */
static const VMStateDescription vmstate_ide_atapi_gesn_state = {
    .name ="ide_drive/atapi/gesn_state",
    .version_id = 1,
    .minimum_version_id = 1,
    .fields = (VMStateField[]) {
        VMSTATE_BOOL(events.new_media, IDEState),
        VMSTATE_BOOL(events.eject_request, IDEState),
        VMSTATE_END_OF_LIST()
    }
};

static const VMStateDescription vmstate_ide_tray_state = {
    .name = "ide_drive/tray_state",
    .version_id = 1,
    .minimum_version_id = 1,
    .fields = (VMStateField[]) {
        VMSTATE_BOOL(tray_open, IDEState),
        VMSTATE_BOOL(tray_locked, IDEState),
        VMSTATE_END_OF_LIST()
    }
};

static const VMStateDescription vmstate_ide_drive_pio_state = {
    .name = "ide_drive/pio_state",
    .version_id = 1,
    .minimum_version_id = 1,
    .pre_save = ide_drive_pio_pre_save,
    .post_load = ide_drive_pio_post_load,
    .fields = (VMStateField[]) {
        VMSTATE_INT32(req_nb_sectors, IDEState),
        VMSTATE_VARRAY_INT32(io_buffer, IDEState, io_buffer_total_len, 1,
			     vmstate_info_uint8, uint8_t),
        VMSTATE_INT32(cur_io_buffer_offset, IDEState),
        VMSTATE_INT32(cur_io_buffer_len, IDEState),
        VMSTATE_UINT8(end_transfer_fn_idx, IDEState),
        VMSTATE_INT32(elementary_transfer_size, IDEState),
        VMSTATE_INT32(packet_transfer_size, IDEState),
        VMSTATE_END_OF_LIST()
    }
};

const VMStateDescription vmstate_ide_drive = {
    .name = "ide_drive",
    .version_id = 3,
    .minimum_version_id = 0,
    .post_load = ide_drive_post_load,
    .fields = (VMStateField[]) {
        VMSTATE_INT32(mult_sectors, IDEState),
        VMSTATE_INT32(identify_set, IDEState),
        VMSTATE_BUFFER_TEST(identify_data, IDEState, is_identify_set),
        VMSTATE_UINT8(feature, IDEState),
        VMSTATE_UINT8(error, IDEState),
        VMSTATE_UINT32(nsector, IDEState),
        VMSTATE_UINT8(sector, IDEState),
        VMSTATE_UINT8(lcyl, IDEState),
        VMSTATE_UINT8(hcyl, IDEState),
        VMSTATE_UINT8(hob_feature, IDEState),
        VMSTATE_UINT8(hob_sector, IDEState),
        VMSTATE_UINT8(hob_nsector, IDEState),
        VMSTATE_UINT8(hob_lcyl, IDEState),
        VMSTATE_UINT8(hob_hcyl, IDEState),
        VMSTATE_UINT8(select, IDEState),
        VMSTATE_UINT8(status, IDEState),
        VMSTATE_UINT8(lba48, IDEState),
        VMSTATE_UINT8(sense_key, IDEState),
        VMSTATE_UINT8(asc, IDEState),
        VMSTATE_UINT8_V(cdrom_changed, IDEState, 3),
        VMSTATE_END_OF_LIST()
    },
    .subsections = (VMStateSubsection []) {
        {
            .vmsd = &vmstate_ide_drive_pio_state,
            .needed = ide_drive_pio_state_needed,
        }, {
            .vmsd = &vmstate_ide_tray_state,
            .needed = ide_tray_state_needed,
        }, {
            .vmsd = &vmstate_ide_atapi_gesn_state,
            .needed = ide_atapi_gesn_needed,
        }, {
            /* empty */
        }
    }
};

static const VMStateDescription vmstate_ide_error_status = {
    .name ="ide_bus/error",
    .version_id = 1,
    .minimum_version_id = 1,
    .fields = (VMStateField[]) {
        VMSTATE_INT32(error_status, IDEBus),
        VMSTATE_END_OF_LIST()
    }
};

const VMStateDescription vmstate_ide_bus = {
    .name = "ide_bus",
    .version_id = 1,
    .minimum_version_id = 1,
    .fields = (VMStateField[]) {
        VMSTATE_UINT8(cmd, IDEBus),
        VMSTATE_UINT8(unit, IDEBus),
        VMSTATE_END_OF_LIST()
    },
    .subsections = (VMStateSubsection []) {
        {
            .vmsd = &vmstate_ide_error_status,
            .needed = ide_error_needed,
        }, {
            /* empty */
        }
    }
};

void ide_drive_get(DriveInfo **hd, int n)
{
    int i;
    int highest_bus = drive_get_max_bus(IF_IDE) + 1;
    int max_devs = drive_get_max_devs(IF_IDE);
    int n_buses = max_devs ? (n / max_devs) : n;

    /*
     * Note: The number of actual buses available is not known.
     * We compute this based on the size of the DriveInfo* array, n.
     * If it is less than max_devs * <num_real_buses>,
     * We will stop looking for drives prematurely instead of overfilling
     * the array.
     */

    if (highest_bus > n_buses) {
        error_report("Too many IDE buses defined (%d > %d)",
                     highest_bus, n_buses);
        exit(1);
    }

    for (i = 0; i < n; i++) {
        hd[i] = drive_get_by_index(IF_IDE, i);
    }
}<|MERGE_RESOLUTION|>--- conflicted
+++ resolved
@@ -746,10 +746,6 @@
 
     if ((s->dma_cmd == IDE_DMA_READ || s->dma_cmd == IDE_DMA_WRITE) &&
         !ide_sect_range_ok(s, sector_num, n)) {
-<<<<<<< HEAD
-        dma_buf_commit(s);
-=======
->>>>>>> 45e1611d
         ide_dma_error(s);
         return;
     }
