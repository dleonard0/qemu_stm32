/*
 * Misc ARM declarations
 *
 * Copyright (c) 2006 CodeSourcery.
 * Written by Paul Brook
 *
 * This code is licensed under the LGPL.
 *
 */

#ifndef ARM_MISC_H
#define ARM_MISC_H 1

#include "exec/memory.h"
#include "hw/irq.h"

/* armv7m.c */
<<<<<<< HEAD
qemu_irq *armv7m_init(Object *parent, MemoryRegion *address_space_mem,
=======
qemu_irq *armv7m_init(MemoryRegion *system_memory,
>>>>>>> 45e1611d
                      int flash_size, int sram_size,
                      const char *kernel_filename, const char *cpu_model);

/* arm_boot.c */
struct arm_boot_info {
    uint64_t ram_size;
    const char *kernel_filename;
    const char *kernel_cmdline;
    const char *initrd_filename;
    const char *dtb_filename;
    hwaddr loader_start;
    /* multicore boards that use the default secondary core boot functions
     * need to put the address of the secondary boot code, the boot reg,
     * and the GIC address in the next 3 values, respectively. boards that
     * have their own boot functions can use these values as they want.
     */
    hwaddr smp_loader_start;
    hwaddr smp_bootreg_addr;
    hwaddr gic_cpu_if_addr;
    int nb_cpus;
    int board_id;
    int (*atag_board)(const struct arm_boot_info *info, void *p);
    /* multicore boards that use the default secondary core boot functions
     * can ignore these two function calls. If the default functions won't
     * work, then write_secondary_boot() should write a suitable blob of
     * code mimicking the secondary CPU startup process used by the board's
     * boot loader/boot ROM code, and secondary_cpu_reset_hook() should
     * perform any necessary CPU reset handling and set the PC for the
     * secondary CPUs to point at this boot blob.
     */
    void (*write_secondary_boot)(ARMCPU *cpu,
                                 const struct arm_boot_info *info);
    void (*secondary_cpu_reset_hook)(ARMCPU *cpu,
                                     const struct arm_boot_info *info);
    /* if a board is able to create a dtb without a dtb file then it
     * sets get_dtb. This will only be used if no dtb file is provided
     * by the user. On success, sets *size to the length of the created
     * dtb, and returns a pointer to it. (The caller must free this memory
     * with g_free() when it has finished with it.) On failure, returns NULL.
     */
    void *(*get_dtb)(const struct arm_boot_info *info, int *size);
    /* if a board needs to be able to modify a device tree provided by
     * the user it should implement this hook.
     */
    void (*modify_dtb)(const struct arm_boot_info *info, void *fdt);
    /* Used internally by arm_boot.c */
    int is_linux;
    hwaddr initrd_start;
    hwaddr initrd_size;
    hwaddr entry;
};
void arm_load_kernel(ARMCPU *cpu, struct arm_boot_info *info);

/* Multiplication factor to convert from system clock ticks to qemu timer
   ticks.  */
extern int system_clock_scale;

/* Multiplication factor to convert from external reference clock ticks to
 * qemu timer ticks. */
extern int external_ref_clock_scale;

#endif /* !ARM_MISC_H */<|MERGE_RESOLUTION|>--- conflicted
+++ resolved
@@ -15,11 +15,7 @@
 #include "hw/irq.h"
 
 /* armv7m.c */
-<<<<<<< HEAD
-qemu_irq *armv7m_init(Object *parent, MemoryRegion *address_space_mem,
-=======
-qemu_irq *armv7m_init(MemoryRegion *system_memory,
->>>>>>> 45e1611d
+qemu_irq *armv7m_init(Object *parent, MemoryRegion *system_memory,
                       int flash_size, int sram_size,
                       const char *kernel_filename, const char *cpu_model);
 
