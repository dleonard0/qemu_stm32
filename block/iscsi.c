--- conflicted
+++ resolved
@@ -1572,14 +1572,7 @@
 
     if (iscsilun->allocationmap != NULL) {
         g_free(iscsilun->allocationmap);
-<<<<<<< HEAD
-        iscsilun->allocationmap =
-            bitmap_new(DIV_ROUND_UP(sector_lun2qemu(iscsilun->num_blocks,
-                                                    iscsilun),
-                                    iscsilun->cluster_sectors));
-=======
         iscsilun->allocationmap = iscsi_allocationmap_init(iscsilun);
->>>>>>> 45e1611d
     }
 
     return 0;
