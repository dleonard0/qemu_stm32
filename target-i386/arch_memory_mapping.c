--- conflicted
+++ resolved
@@ -76,16 +76,10 @@
 }
 
 /* PAE Paging or IA-32e Paging */
-<<<<<<< HEAD
-#define PLM4_ADDR_MASK 0xffffffffff000 /* selects bits 51:12 */
-
-static void walk_pde(MemoryMappingList *list, hwaddr pde_start_addr,
-=======
 #define PLM4_ADDR_MASK 0xffffffffff000ULL /* selects bits 51:12 */
 
 static void walk_pde(MemoryMappingList *list, AddressSpace *as,
                      hwaddr pde_start_addr,
->>>>>>> 541bbb07
                      int32_t a20_mask, target_ulong start_line_addr)
 {
     hwaddr pde_addr, pte_start_addr, start_paddr;
@@ -116,11 +110,7 @@
         }
 
         pte_start_addr = (pde & PLM4_ADDR_MASK) & a20_mask;
-<<<<<<< HEAD
-        walk_pte(list, pte_start_addr, a20_mask, line_addr);
-=======
         walk_pte(list, as, pte_start_addr, a20_mask, line_addr);
->>>>>>> 541bbb07
     }
 }
 
@@ -223,11 +213,7 @@
         }
 
         pde_start_addr = (pdpe & PLM4_ADDR_MASK) & a20_mask;
-<<<<<<< HEAD
-        walk_pde(list, pde_start_addr, a20_mask, line_addr);
-=======
         walk_pde(list, as, pde_start_addr, a20_mask, line_addr);
->>>>>>> 541bbb07
     }
 }
 
@@ -250,11 +236,7 @@
 
         line_addr = ((i & 0x1ffULL) << 39) | (0xffffULL << 48);
         pdpe_start_addr = (pml4e & PLM4_ADDR_MASK) & a20_mask;
-<<<<<<< HEAD
-        walk_pdpe(list, pdpe_start_addr, a20_mask, line_addr);
-=======
         walk_pdpe(list, as, pdpe_start_addr, a20_mask, line_addr);
->>>>>>> 541bbb07
     }
 }
 #endif
@@ -276,11 +258,7 @@
             hwaddr pml4e_addr;
 
             pml4e_addr = (env->cr[3] & PLM4_ADDR_MASK) & env->a20_mask;
-<<<<<<< HEAD
-            walk_pml4e(list, pml4e_addr, env->a20_mask);
-=======
             walk_pml4e(list, cs->as, pml4e_addr, env->a20_mask);
->>>>>>> 541bbb07
         } else
 #endif
         {
