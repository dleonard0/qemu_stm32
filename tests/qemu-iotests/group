#
# QA groups control file
# Defines test groups
# - do not start group names with a digit
#

#
# test-group association ... one line per test
#
001 rw auto quick
002 rw auto quick
003 rw auto
004 rw auto quick
005 img auto quick
006 img auto
007 snapshot auto
008 rw auto quick
009 rw auto quick
010 rw auto quick
011 rw auto quick
012 auto quick
013 rw auto
014 rw auto
015 rw snapshot auto
016 rw auto quick
017 rw backing auto quick
018 rw backing auto quick
019 rw backing auto quick
020 rw backing auto quick
021 io auto quick
022 rw snapshot auto
023 rw auto
024 rw backing auto quick
025 rw auto quick
026 rw blkdbg auto
027 rw auto quick
028 rw backing auto quick
029 rw auto quick
030 rw auto backing
031 rw auto quick
032 rw auto quick
033 rw auto quick
034 rw auto backing quick
035 rw auto quick
036 rw auto quick
037 rw auto backing quick
038 rw auto backing quick
039 rw auto quick
040 rw auto
041 rw auto backing
042 rw auto quick
043 rw auto backing
044 rw auto
045 rw auto quick
046 rw auto aio quick
047 rw auto quick
048 img auto quick
049 rw auto
050 rw auto backing quick
051 rw auto
052 rw auto backing quick
053 rw auto quick
054 rw auto quick
055 rw auto
056 rw auto backing
057 rw auto
058 rw auto quick
059 rw auto quick
060 rw auto quick
061 rw auto
062 rw auto quick
063 rw auto quick
064 rw auto quick
065 rw auto quick
066 rw auto quick
067 rw auto quick
068 rw auto quick
069 rw auto quick
070 rw auto quick
071 rw auto quick
072 rw auto quick
073 rw auto quick
074 rw auto quick
075 rw auto quick
076 auto
077 rw auto quick
078 rw auto quick
079 rw auto
080 rw auto
081 rw auto quick
082 rw auto quick
083 rw auto
084 img auto quick
085 rw auto
086 rw auto quick
087 rw auto quick
088 rw auto quick
089 rw auto quick
090 rw auto quick
091 rw auto quick
092 rw auto quick
095 rw auto quick
<<<<<<< HEAD
101 rw auto quick
=======
097 rw auto backing
098 rw auto backing quick
099 rw auto quick
100 rw auto quick
101 rw auto quick
102 rw auto quick
103 rw auto quick
104 rw auto
105 rw auto quick
107 rw auto quick
108 rw auto quick
111 rw auto quick
>>>>>>> 45e1611d
<|MERGE_RESOLUTION|>--- conflicted
+++ resolved
@@ -100,9 +100,6 @@
 091 rw auto quick
 092 rw auto quick
 095 rw auto quick
-<<<<<<< HEAD
-101 rw auto quick
-=======
 097 rw auto backing
 098 rw auto backing quick
 099 rw auto quick
@@ -114,5 +111,4 @@
 105 rw auto quick
 107 rw auto quick
 108 rw auto quick
-111 rw auto quick
->>>>>>> 45e1611d
+111 rw auto quick