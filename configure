--- conflicted
+++ resolved
@@ -597,10 +597,7 @@
   make="${MAKE-gmake}"
   audio_drv_list="sdl"
   audio_possible_drivers="sdl esd"
-<<<<<<< HEAD
-=======
   HOST_VARIANT_DIR="openbsd"
->>>>>>> 541bbb07
 ;;
 Darwin)
   bsd="yes"
